--- conflicted
+++ resolved
@@ -1,335 +1,142 @@
-# MSIX Packaging SDK 
---------------------
-<<<<<<< HEAD
-   Copyright (c) 2017 Microsoft Corp.  All rights reserved.
-
-## Description
---------------
-   The MSIX Packaging SDK project is an effort to enable developers on a variety of platforms to pack and unpack 
-   packages for the purposes of distribution from either the Microsoft Store, or their own content distribution networks.  
-    
-   The MSIX Packaging APIs that a client app would use to interact with .msix/.appx packages are a subset of those
-   documented [here](https://msdn.microsoft.com/en-us/library/windows/desktop/hh446766(v=vs.85).aspx).  See ./sample/ExtractContentsSample/ExtratContentsSample.cpp for additional details.
-
-
-## Overview
------------
-The MSIX Packaging SDK project includes cross platform API support for unpacking of .msix/.appx packages
-
-|                                      |                                 |
-|--------------------------------------|---------------------------------|
-| **msix**      | A shared library (DLL on Win32, dylib on MacOs, SO on Linux and Android) that exports a subset of the functionality contained within appxpackaging.dll on Windows. See [here](https://msdn.microsoft.com/en-us/library/windows/desktop/hh446766(v=vs.85).aspx) for additional details. On all platforms instead of CoCreating IAppxFactory, a c-style export: CoCreateAppxFactory is provided.  See sample folder at root of package for cross platform consumption examples.                <br /><br /> Finally, there is one export 'Unpack' that provides an simplified unpackage implementation.|
-| **makemsix**  | A command line wrapper over the Unpack implementation.  This tool exists primarily as a means of validating the implementation of the MSIX Packaging SDK internal routines and is compiled for Win32, MacOS, and Linux platforms.|
-
-
-## Setup Instructions
----------------------
-1. Clone the repository:
-        ```git clone [URL]```
-        
-2. Initialize git submodules:
-        ```git submodule init
-        git submodule update```
-
-## Issues
----------
-If you are using Visual Studio 2017 and you run into errors about not being able to find the v140 toolset:
-1. Install the Microsoft Build Tools (https://chocolatey.org/packages/microsoft-build-tools)
-2. Start -> visual studio installer -> Visual Studio Build Tools 2017 -> Modify the 2014 toolset -> individual components 
-3. Make sure that VC++ 2015.3 v140 toolset for desktop is selected and then unselect VC++ 2017 141 toolset
-4. Close, then re-open the solution.
-
-## Dependencies
----------------
-Depending on the platform for which the MSIX shared library (MSIX.DLL | libmsix.dylib | libmsix.so) is compiled, one or 
-more of the following dependencies may be statically linked into the binary:
-
-* [ZLib](https://github.com/madler/zlib)
-* [Xerces-C](https://github.com/apache/xerces-c)
-* [OpenSSL](https://github.com/openssl/openssl)
-* [Android NDK](https://developer.android.com/ndk)
-=======
-    Copyright (c) 2017 Microsoft Corp.  All rights reserved.
-
-# DESCRIPTION
--------------
-    The MSIX Packaging format is an evolution of the Windows 8 era AppX package format as detailed at: 
-    https://blogs.msdn.microsoft.com/windowsappdev/2012/12/04/designing-a-simple-and-secure-app-package-appx/.  
-
-    The MSIX Packaging SDK project is an effort to enable developers on a variety of platforms to package and unpackage 
-    application packages for the purposes of distribution from either the Microsoft Store, or 2nd/3rd party stores.  
-    
-    The MSIX Packaging APIs that a client app would use to interact with .msix/.appx packages are a subset of those
-    documented here: https://msdn.microsoft.com/en-us/library/windows/desktop/hh446766(v=vs.85).aspx.  See 
-    ./sample/ExtractContentsSample/ExtractContentsSample.cpp for additional details.
-
-
-# OVERVIEW
-----------
-The MSIX Packaging SDK project includes cross platform API support for unpacking of .msix/.appx packages
-
-    The MSIX Packaging SDK project includes:
-
-        msix            - A shared library (DLL on Win32, dylib on MacOs, SO on Linux and Android) that exports a subset
-                          of the functionality contained within appxpackaging.dll on Windows.  See:
-                          https://msdn.microsoft.com/en-us/library/windows/desktop/hh446766(v=vs.85).aspx
-                          for additional details.
-
-                          On all platforms instead of CoCreating IAppxFactory, a c-style export: CoCreateAppxFactory is 
-                          provided.  See sample folder at root of package for cross platform consumption examples.
-
-                          Finally, there is one export 'Unpack' that provides an simplified unpackage implementation.
-                          
-        makemsix        - A command line wrapper over the Unpack implementation.  This tool exists
-                          primarily as a means of validating the implementation of the MSIX Packaging SDK internal
-                          routines and is compiled for Win32, MacOS, and Linux platforms.
-
-# SETUP INSTRUCTIONS
---------------------
-    Step 1: Clone the repository:
-        git clone [URL]
-        
-    Step 2: Initialize git submodules:
-        git submodule init
-        git submodule update
-
-# ISSUES
---------
-    If you are using Visual Studio 2017 and you run into errors about not being able to find the v140 toolset, then 1st:
-        step 1: Install the Microsoft Build Tools (https://chocolatey.org/packages/microsoft-build-tools)
-        step 2: start -> visual studio installer -> Visual Studio Build Tools 2017 -> Modify the 2014 toolset -> individual components 
-        step 3: make sure that VC++ 2015.3 v140 toolset for desktop is selected and then unselect VC++ 2017 141 toolset
-        step 4: close, then re-open the solution.
-
-# PREREQUISITES
----------------
-    Make sure that you have CMAKE installed on your machine 
->>>>>>> 9275d95e
-
-For convinience, Zlib and Xerces-C are git-subtrees that are mapped in under the lib folder of this project.  Edits on top
-of these subtrees for build related optimizations are tracked within this repository.
-
-<<<<<<< HEAD
-OpenSSL is mapped in under the lib folder as a git-submodule.  For a variety of reasons, the MSIX project only uses OpenSSL on
-non-Windows platforms, and only (at the time of creation) the latest version of the 1.0.2 release (specifically as tracked via tag "OpenSSL_1_0_2m").
-=======
-    One or more of the following prerequisites may also be required on your machine:
-
-    Ninja-build:
-    ------------
-    https://github.com/ninja-build/ninja/releases
-
-    Android NDK:
-    ------------
-    https://developer.android.com/ndk/downloads/index.html
-
-    Clang/LLVM:
-    -----------
-    http://releases.llvm.org/download.html
-    
-    VS 2017 clients: 
-    ----------------
-    Open Visual Studio 2017
-    File->Open Folder->navigate to project root and select "CMakeLists.txt"
->>>>>>> 9275d95e
-
-The Android NDK is only required for targeting the Android platform.
-
-## Prerequisites
-----------------
-Make sure that you have CMAKE installed on your machine 
-
-   * https://cmake.org/download/
-
-<<<<<<< HEAD
-One or more of the following prerequisites may also be required on your machine:
-=======
-# BUILD
--------
-    On Windows using Visual Studio 2017 nmake:
-    ------------------------------------------
-        makewin32.cmd
-
-    On Mac using make: 
-    ------------------
-        ./makemac
-        ./makeios
-    
-    On Linux using make:
-    --------------------
-        ./makelinux
-        ./makeaosp
-    
-    How to compile for Android on Windows:
-    --------------------------------------
-    Unpack the latest Android NDK to c:\android-ndk
-    Unpack Ninja-build to c:\ninja
-    Add c:\ninja to the path environment variable
-    Create a folder under the root of the enlistment called "android", cd into that folder, then run the following command to create ninja build files:
->>>>>>> 9275d95e
-
-##### Ninja-build:
-https://github.com/ninja-build/ninja/releases
-
-##### Android NDK:
-https://developer.android.com/ndk/downloads/index.html
-
-##### Clang/LLVM:
-http://releases.llvm.org/download.html
-    
-##### VS 2017 clients:
-Open Visual Studio 2017
-File->Open Folder->navigate to project root and select "CMakeLists.txt"
-
-See [cmake-support-vs](https://blogs.msdn.microsoft.com/vcblog/2016/10/05/cmake-support-in-visual-studio/) for details regarding how to configure your environment.
-
-##### Xcode clients: 
-   
-open terminal, from project root:
-mkdir build && cd build && cmake -DMACOS=on -G"Xcode" ..
-open xcode
-File->Open->navigate to project root/build and select "Project.xcodeproj"
-
-See [cmake-Xcode-integration](https://www.johnlamp.net/cmake-tutorial-2-ide-integration.html#section-Xcode) for additional details
-
-## Build
-### On Windows using Visual Studio 2017 nmake:
-```
-   makewin32.cmd
-```
-
-### On Mac using make:
-```
-   ./makemac
-   ./makeios
-```
-
-### On Linux using make:
-```
-        ./makelinux
-        ./makeaosp
-``` 
-
-### How to compile for Android on Windows:
-
-- Unpack the latest Android NDK to c:\android-ndk
-- Unpack Ninja-build to c:\ninja
-- Add c:\ninja to the path environment variable
-- Create a folder under the root of the enlistment called "android", cd into that folder, then run the following command to create ninja build files:
-```
-    cmake -DCMAKE_ANDROID_NDK=c:/android-ndk ^
-        -DCMAKE_ANDROID_NDK_TOOLCHAIN_VERSION=clang ^
-        -DCMAKE_SYSTEM_NAME=Android ^
-        -DCMAKE_SYSTEM_VERSION=19 ^
-        -DCMAKE_ANDROID_ARCH_ABI=x86 ^
-        -DCMAKE_ANDROID_STL_TYPE=c++_shared ^
-        -DCMAKE_BUILD_TYPE=Release ^
-        -DAOSP=on ^
-        -G"Ninja" ..
-```
-To compile, run the following command from the android folder:
-```
-    ninja    
-```
-The following native platforms are in development now:
-
-|Platform|Build|Docs|Status|
-|---|---|---|---|
-| Windows | [Source](https://github.com/Microsoft/msix-packaging/blob/master/sample/ExtractContentsSample/ExtractContentsSample.cpp)| [Docs](https://msdn.microsoft.com/en-us/library/windows/desktop/hh446766(v=vs.85).aspx) | ![Build Status](https://microsoft.visualstudio.com/_apis/public/build/definitions/65a7f9af-fe23-41b6-9aa7-71b0bb348bec/23627/badge) |
-| iOS | [Source](https://github.com/Microsoft/msix-packaging/blob/master/sample/ExtractContentsSample/ExtractContentsSample.cpp)| [Docs](https://msdn.microsoft.com/en-us/library/windows/desktop/hh446766(v=vs.85).aspx) | ![Build Status](https://microsoft.visualstudio.com/_apis/public/build/definitions/65a7f9af-fe23-41b6-9aa7-71b0bb348bec/23627/badge) |
-| Android | [Source](https://github.com/Microsoft/msix-packaging/blob/master/sample/ExtractContentsSample/ExtractContentsSample.cpp)| [Docs](https://msdn.microsoft.com/en-us/library/windows/desktop/hh446766(v=vs.85).aspx) | ![Build Status](https://microsoft.visualstudio.com/_apis/public/build/definitions/65a7f9af-fe23-41b6-9aa7-71b0bb348bec/23627/badge) |
-| MacOS | [Source](https://github.com/Microsoft/msix-packaging/blob/master/sample/ExtractContentsSample/ExtractContentsSample.cpp)| [Docs](https://msdn.microsoft.com/en-us/library/windows/desktop/hh446766(v=vs.85).aspx) | ![Build Status](https://microsoft.visualstudio.com/_apis/public/build/definitions/65a7f9af-fe23-41b6-9aa7-71b0bb348bec/23627/badge) |
-| Linux | [Source](https://github.com/Microsoft/msix-packaging/blob/master/sample/ExtractContentsSample/ExtractContentsSample.cpp)| [Docs](https://msdn.microsoft.com/en-us/library/windows/desktop/hh446766(v=vs.85).aspx) | ![Build Status](https://microsoft.visualstudio.com/_apis/public/build/definitions/65a7f9af-fe23-41b6-9aa7-71b0bb348bec/23627/badge) |
-
-<<<<<<< HEAD
-## Testing
-----------
-Unit tests should be run on builds that have the "Release" or "RelWithDebug" CMAKE switch. 
-
-First build the project, then:
-
-  On Windows:
-  From within powershell, navigate to test\Win32, and run ".\Win32.ps1"
-
-  On Mac & Linux:
-  From within bash, navigate to test/MacOS-Linux, and run "./MacOS-Linux-Etc.sh
-
-Testing on mobile platforms:
-
-  On iOS (currently manual process):
-  First build the project for iOS, then launch xCode and load test/mobile/iOSBVT.xcworkspace, compile the test app,
-  and then launch the iPhone simulator.
-
-  On Android:
-  From within bash, navigate to test/MacOS-Linux, and run "./testaosponmac.sh". The test assumes there's an Android emulator named Nexus_5X_API_19_x86.
-
-## Releasing
-------------
-If you are the current maintainer of this project:
-
-  1. Pull latest payload to release in master
-  2. Confirm that all platforms/architectures/flavors build and all BVTs pass
-  3. From a windows cmd prompt: release_master.cmd
-  4. Confirm that new branch called "release_v1.xxx" where "xxx" is the next incremental version is created
-  
-## Contributing
----------------
-This project welcomes contributions and suggestions. Most contributions require you to
-agree to a Contributor License Agreement (CLA) declaring that you have the right to,
-and actually do, grant us the rights to use your contribution. For details, visit
-https://cla.microsoft.com.
-
-When you submit a pull request, a CLA-bot will automatically determine whether you need
-to provide a CLA and decorate the PR appropriately (e.g., label, comment). Simply follow the
-instructions provided by the bot. You will only need to do this once across all repositories 
-using our CLA.
-
-If you have any questions or comments, you can send them [our team](mailto:MSIXPackagingOSSCustomerQs@service.microsoft.com) directly! 
-
-This project has adopted the [Microsoft Open Source Code of Conduct](https://opensource.microsoft.com/codeofconduct/).
-For more information see the [Code of Conduct FAQ](https://opensource.microsoft.com/codeofconduct/faq/)
-or contact [opencode@microsoft.com](mailto:opencode@microsoft.com) with any additional 
-questions or comments.
-
-## Report a Computer Security Vulnerability
--------------------------------------------
-If you are a security researcher and believe you have found a security vulnerability that meets
-the [definition of a security vulnerability](https://technet.microsoft.com/library/cc751383.aspx) that is not resolved by the [10 Immutable Laws of Security](https://technet.microsoft.com/library/cc722487.aspx),
-please send e-mail to us at secure@microsoft.com. To help us to better understand the nature and
-scope of the possible issue, please include as much of the below information as possible.
-
-  * Type of issue (buffer overflow, SQL injection, cross-site scripting, etc.)
-  * Product and version that contains the bug, or URL if for an online service
-  * Service packs, security updates, or other updates for the product you have installed
-  * Any special configuration required to reproduce the issue
-  * Step-by-step instructions to reproduce the issue on a fresh install
-  * Proof-of-concept or exploit code
-  * Impact of the issue, including how an attacker could exploit the issue
-
-Microsoft follows [Coordinated Vulnerability Disclosure](https://technet.microsoft.com/security/dn467923.aspx) (CVD) and, to protect the ecosystem, we 
-request that those reporting to us do the same.  To encrypt your message to our PGP key, please
-download it from the [Microsoft Security Response Center PGP Key](https://aka.ms/msrcpgp). You should receive a response
-within 24 hours. If for some reason you do not, please follow up with us to ensure we received
-your original message. For further information, please visit the Microsoft Security Response 
-Policy and Practices page and read the [Acknowledgment Policy for Microsoft Security Bulletins](https://www.microsoft.com/technet/security/bulletin/policy.mspx).
-
-For additional details, see [Report a Computer Security Vulnerability](https://technet.microsoft.com/en-us/security/ff852094.aspx) on Technet
-
-=======
-    ninja    
-
-# Contributing
---------------
-    This project welcomes contributions and suggestions. Most contributions require you to
-    agree to a Contributor License Agreement (CLA) declaring that you have the right to,
-    and actually do, grant us the rights to use your contribution. For details, visit
-    https://cla.microsoft.com.
-
-    When you submit a pull request, a CLA-bot will automatically determine whether you need
-    to provide a CLA and decorate the PR appropriately (e.g., label, comment). Simply follow the
-    instructions provided by the bot. You will only need to do this once across all repositories using our CLA.
-
-    This project has adopted the [Microsoft Open Source Code of Conduct](https://opensource.microsoft.com/codeofconduct/).
-    For more information see the [Code of Conduct FAQ](https://opensource.microsoft.com/codeofconduct/faq/)
-    or contact [opencode@microsoft.com](mailto:opencode@microsoft.com) with any additional questions or comments.
->>>>>>> 9275d95e
+# MSIX Packaging SDK 
+--------------------
+    Copyright (c) 2017 Microsoft Corp.  All rights reserved.
+
+# DESCRIPTION
+-------------
+    The MSIX Packaging format is an evolution of the Windows 8 era AppX package format as detailed at: 
+    https://blogs.msdn.microsoft.com/windowsappdev/2012/12/04/designing-a-simple-and-secure-app-package-appx/.  
+
+    The MSIX Packaging SDK project is an effort to enable developers on a variety of platforms to package and unpackage 
+    application packages for the purposes of distribution from either the Microsoft Store, or 2nd/3rd party stores.  
+    
+    The MSIX Packaging APIs that a client app would use to interact with .msix/.appx packages are a subset of those
+    documented here: https://msdn.microsoft.com/en-us/library/windows/desktop/hh446766(v=vs.85).aspx.  See 
+    ./sample/ExtractContentsSample/ExtractContentsSample.cpp for additional details.
+
+
+# OVERVIEW
+----------
+The MSIX Packaging SDK project includes cross platform API support for unpacking of .msix/.appx packages
+
+    The MSIX Packaging SDK project includes:
+
+        msix            - A shared library (DLL on Win32, dylib on MacOs, SO on Linux and Android) that exports a subset
+                          of the functionality contained within appxpackaging.dll on Windows.  See:
+                          https://msdn.microsoft.com/en-us/library/windows/desktop/hh446766(v=vs.85).aspx
+                          for additional details.
+
+                          On all platforms instead of CoCreating IAppxFactory, a c-style export: CoCreateAppxFactory is 
+                          provided.  See sample folder at root of package for cross platform consumption examples.
+
+                          Finally, there is one export 'Unpack' that provides an simplified unpackage implementation.
+                          
+        makemsix        - A command line wrapper over the Unpack implementation.  This tool exists
+                          primarily as a means of validating the implementation of the MSIX Packaging SDK internal
+                          routines and is compiled for Win32, MacOS, and Linux platforms.
+
+# SETUP INSTRUCTIONS
+--------------------
+    Step 1: Clone the repository:
+        git clone [URL]
+        
+    Step 2: Initialize git submodules:
+        git submodule init
+        git submodule update
+
+# ISSUES
+--------
+    If you are using Visual Studio 2017 and you run into errors about not being able to find the v140 toolset, then 1st:
+        step 1: Install the Microsoft Build Tools (https://chocolatey.org/packages/microsoft-build-tools)
+        step 2: start -> visual studio installer -> Visual Studio Build Tools 2017 -> Modify the 2014 toolset -> individual components 
+        step 3: make sure that VC++ 2015.3 v140 toolset for desktop is selected and then unselect VC++ 2017 141 toolset
+        step 4: close, then re-open the solution.
+
+# PREREQUISITES
+---------------
+    Make sure that you have CMAKE installed on your machine 
+
+    * https://cmake.org/download/
+
+    One or more of the following prerequisites may also be required on your machine:
+
+    Ninja-build:
+    ------------
+    https://github.com/ninja-build/ninja/releases
+
+    Android NDK:
+    ------------
+    https://developer.android.com/ndk/downloads/index.html
+
+    Clang/LLVM:
+    -----------
+    http://releases.llvm.org/download.html
+    
+    VS 2017 clients: 
+    ----------------
+    Open Visual Studio 2017
+    File->Open Folder->navigate to project root and select "CMakeLists.txt"
+
+    See: https://blogs.msdn.microsoft.com/vcblog/2016/10/05/cmake-support-in-visual-studio/
+    for details regarding how to configure your environment.
+
+    Xcode clients: 
+    --------------
+    open terminal, from project root:
+    mkdir build && cd build && cmake -DMACOS=on -G"Xcode" ..
+    open xcode
+    File->Open->navigate to project root/build and select "Project.xcodeproj"
+
+    See: https://www.johnlamp.net/cmake-tutorial-2-ide-integration.html#section-Xcode for additional details
+
+# BUILD
+-------
+    On Windows using Visual Studio 2017 nmake:
+    ------------------------------------------
+        makewin32.cmd
+
+    On Mac using make: 
+    ------------------
+        ./makemac
+        ./makeios
+    
+    On Linux using make:
+    --------------------
+        ./makelinux
+        ./makeaosp
+    
+    How to compile for Android on Windows:
+    --------------------------------------
+    Unpack the latest Android NDK to c:\android-ndk
+    Unpack Ninja-build to c:\ninja
+    Add c:\ninja to the path environment variable
+    Create a folder under the root of the enlistment called "android", cd into that folder, then run the following command to create ninja build files:
+
+    cmake -DCMAKE_ANDROID_NDK=c:/android-ndk ^
+        -DCMAKE_ANDROID_NDK_TOOLCHAIN_VERSION=clang ^
+        -DCMAKE_SYSTEM_NAME=Android ^
+        -DCMAKE_SYSTEM_VERSION=19 ^
+        -DCMAKE_ANDROID_ARCH_ABI=x86 ^
+        -DCMAKE_ANDROID_STL_TYPE=c++_shared ^
+        -DCMAKE_BUILD_TYPE=Release ^
+        -DAOSP=on ^
+        -G"Ninja" ..
+
+    To compile, run the following command from the android folder:
+
+    ninja    
+
+# Contributing
+--------------
+    This project welcomes contributions and suggestions. Most contributions require you to
+    agree to a Contributor License Agreement (CLA) declaring that you have the right to,
+    and actually do, grant us the rights to use your contribution. For details, visit
+    https://cla.microsoft.com.
+
+    When you submit a pull request, a CLA-bot will automatically determine whether you need
+    to provide a CLA and decorate the PR appropriately (e.g., label, comment). Simply follow the
+    instructions provided by the bot. You will only need to do this once across all repositories using our CLA.
+
+    This project has adopted the [Microsoft Open Source Code of Conduct](https://opensource.microsoft.com/codeofconduct/).
+    For more information see the [Code of Conduct FAQ](https://opensource.microsoft.com/codeofconduct/faq/)
+    or contact [opencode@microsoft.com](mailto:opencode@microsoft.com) with any additional questions or comments.