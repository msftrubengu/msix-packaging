--- conflicted
+++ resolved
@@ -1,548 +1,544 @@
-//
-//  Copyright (C) 2017 Microsoft.  All rights reserved.
-//  See LICENSE file in the project root for full license information.
-// 
-#include "AppxPackaging.hpp"
-#include "Exceptions.hpp"
-#include "ComHelper.hpp"
-#include "StreamBase.hpp"
-#include "StorageObject.hpp"
-#include "AppxPackageObject.hpp"
-#include "UnicodeConversion.hpp"
-#include "IXml.hpp"
-#include "MSIXResource.hpp"
-
-#include <string>
-#include <vector>
-#include <map>
-#include <memory>
-#include <limits>
-#include <algorithm>
-#include <array>
-
-
-namespace MSIX {
-
-    // names of footprint files.
-    #define APPXBLOCKMAP_XML       "AppxBlockMap.xml"
-    #define APPXMANIFEST_XML       "AppxManifest.xml"
-    #define CODEINTEGRITY_CAT      "AppxMetadata/CodeIntegrity.cat"
-    #define APPXSIGNATURE_P7X      "AppxSignature.p7x"
-    #define CONTENT_TYPES_XML      "[Content_Types].xml"
-    #define APPXBUNDLEMANIFEST_XML "AppxMetadata/AppxBundleManifest.xml"
-
-    static const std::array<const char*, 4> footprintFiles = 
-    {   APPXMANIFEST_XML,
-        APPXBLOCKMAP_XML,
-        APPXSIGNATURE_P7X,
-        CODEINTEGRITY_CAT,
-    };
-
-    static const std::size_t PercentangeEncodingTableSize = 0x5E;
-    static const std::array<const char*, PercentangeEncodingTableSize> PercentangeEncoding =
-    {   nullptr, nullptr, nullptr, nullptr, nullptr, nullptr, nullptr, nullptr,
-        nullptr, nullptr, nullptr, nullptr, nullptr, nullptr, nullptr, nullptr,
-        nullptr, nullptr, nullptr, nullptr, nullptr, nullptr, nullptr, nullptr,
-        nullptr, nullptr, nullptr, nullptr, nullptr, nullptr, nullptr, nullptr,
-        "%20",   "%21",   nullptr, "%23",   "%24",   "%25",   "%26",   "%27", // [space] ! # $ % & '
-        "%28",   "%29",   nullptr, "%2B",   "%2C",   nullptr, nullptr, nullptr, // ( ) + ,
-        nullptr, nullptr, nullptr, nullptr, nullptr, nullptr, nullptr, nullptr,
-        nullptr, nullptr, nullptr, "%3B",   nullptr, "%3D",   nullptr, nullptr,   // ; =
-        "%40",   nullptr, nullptr, nullptr, nullptr, nullptr, nullptr, nullptr, // @
-        nullptr, nullptr, nullptr, nullptr, nullptr, nullptr, nullptr, nullptr,
-        nullptr, nullptr, nullptr, nullptr, nullptr, nullptr, nullptr, nullptr,
-        nullptr, nullptr, nullptr, "%5B",   nullptr, "%5D" // [ ]
-    };
-
-    // Douglas Crockford's base 32 alphabet variant is 0-9, A-Z except for i, l, o, and u.
-    static const char base32DigitList[] = "0123456789abcdefghjkmnpqrstvwxyz";
-
-    struct EncodingChar
-    {
-        const char* encode;
-        char        decode;
-
-        bool operator==(const std::string& rhs) const {
-            return rhs == encode;
-        }
-        EncodingChar(const char* e, char d) : encode(e), decode(d) {} 
-    };
-
-    static const EncodingChar EncodingToChar[] = 
-    {   EncodingChar("20", ' '), EncodingChar("21", '!'), EncodingChar("23", '#'),  EncodingChar("24", '$'),
-        EncodingChar("25", '%'), EncodingChar("26", '&'), EncodingChar("27", '\''), EncodingChar("28", '('),
-        EncodingChar("29", ')'), EncodingChar("25", '+'), EncodingChar("2B", '%'),  EncodingChar("2C", ','),
-        EncodingChar("3B", ';'), EncodingChar("3D", '='), EncodingChar("40", '@'),  EncodingChar("5B", '['),
-        EncodingChar("5D", ']')
-    };
-
-    static std::string EncodeFileName(std::string fileName)
-    {
-        std::ostringstream result;
-        for (std::uint32_t position = 0; position < fileName.length(); ++position)
-        {   std::uint8_t index = static_cast<std::uint8_t>(fileName[position]);
-            if(fileName[position] < PercentangeEncodingTableSize && index < PercentangeEncoding.size() && PercentangeEncoding[index] != nullptr)
-            {   result << PercentangeEncoding[index];
-            }
-            else if (fileName[position] == '\\') // Remove Windows file separator.
-            {   result << '/';
-            }
-            else
-            {   result << fileName[position];
-            }
-        }
-        return result.str();
-    }
-
-    static std::string DecodeFileName(const std::string& fileName)
-    {
-        std::string result;
-        for (std::uint32_t i = 0; i < fileName.length(); ++i)
-        {   if(fileName[i] == '%')
-            {   const auto& found = std::find(std::begin(EncodingToChar), std::end(EncodingToChar), fileName.substr(i+1, 2));
-                ThrowErrorIf(Error::UnknownFileNameEncoding, (found == std::end(EncodingToChar)), fileName.c_str())
-                result += found->decode;
-                i += 2;
-            }
-            else
-            {   result += fileName[i];
-            }
-        }
-        return result;
-    }
-
-    static std::string Base32Encoding(const std::vector<uint8_t>& bytes)
-    {
-        static const size_t publisherIdSize = 13;
-        static const size_t byteCount = 8;
-
-        // Consider groups of five bytes.  This is the smallest number of bytes that has a number of bits 
-        // that's evenly divisible by five.
-        // Every five bits starting with the most significant of the first byte are made into a base32 value.
-        // Each value is used to index into the alphabet array to produce a base32 digit.
-        // When out of bytes but the corresponding base32 value doesn't yet have five bits, 0 is used.
-        // Normally in these cases a particular number of '=' characters are appended to the resulting base32
-        // string to indicate how many bits didn't come from the actual byte value.  For our purposes no
-        // such padding characters are necessary.
-        //
-        // Bytes:         aaaaaaaa  bbbbbbbb  cccccccc  dddddddd  eeeeeeee
-        // Base32 Values: 000aaaaa  000aaabb  000bbbbb  000bcccc  000ccccd  000ddddd 000ddeee 000eeeee
-        //
-        // Combo of byte    a & F8    a & 07    b & 3E    b & 01    c & 0F    d & 7C   d & 03   e & 1F
-        // values except              b & C0              c & F0    d & 80             e & E0
-        // for shifting 
-
-        // Make sure the following math doesn't overflow.
-        char output[publisherIdSize+1] = "";
-        size_t outputIndex = 0;
-        for(size_t byteIndex = 0; byteIndex < byteCount; byteIndex +=5)
-        {
-            uint8_t firstByte = bytes[byteIndex];
-            uint8_t secondByte = (byteIndex + 1) < byteCount ? bytes[byteIndex + 1] : 0;
-            output[outputIndex++] = base32DigitList[(firstByte & 0xF8) >> 3];
-            output[outputIndex++] = base32DigitList[((firstByte & 0x07) << 2) | ((secondByte & 0xC0) >> 6)];
-
-            if(byteIndex + 1 < byteCount)
-            {
-                uint8_t thirdByte = (byteIndex + 2) < byteCount ? bytes[byteIndex + 2] : 0;
-                output[outputIndex++] = base32DigitList[(secondByte & 0x3E) >> 1];
-                output[outputIndex++] = base32DigitList[((secondByte & 0x01) << 4) | ((thirdByte & 0xF0) >> 4)];
-
-                if(byteIndex + 2 < byteCount)
-                {
-                    uint8_t fourthByte = (byteIndex + 3) < byteCount ? bytes[byteIndex + 3] : 0;
-                    output[outputIndex++] = base32DigitList[((thirdByte & 0x0F) << 1) | ((fourthByte & 0x80) >> 7)];
-
-                    if (byteIndex + 3 < byteCount)
-                    {
-                        uint8_t fifthByte = (byteIndex + 4) < byteCount ? bytes[byteIndex + 4] : 0;
-                        output[outputIndex++] = base32DigitList[(fourthByte & 0x7C) >> 2];
-                        output[outputIndex++] = base32DigitList[((fourthByte & 0x03) << 3) | ((fifthByte & 0xE0) >> 5)];
-
-                        if (byteIndex + 4 < byteCount)
-                        {
-                            output[outputIndex++] = base32DigitList[fifthByte & 0x1F];
-                        }
-                    }
-                }
-            }
-        }
-        output[publisherIdSize] = '\0';
-        return std::string(output);
-    }
-
-    AppxPackageId::AppxPackageId(
-        const std::string& name,
-        const std::string& version,
-        const std::string& resourceId,
-        const std::string& architecture,
-        const std::string& publisher) :
-        Name(name), Version(version), ResourceId(resourceId), Architecture(architecture), Publisher(publisher)
-    {
-        // This should go away once the schema validation is on
-        // Only name, publisher and version are required
-        ThrowErrorIf(Error::AppxManifestSemanticError, (Name.empty() || Version.empty() || Publisher.empty()), "Invalid Identity element");
-
-        // TODO: validate the name and resource id as package strings
-
-        auto wpublisher = utf8_to_u16string(publisher);
-        std::vector<std::uint8_t> buffer(wpublisher.size() * sizeof(char16_t));
-        memcpy(buffer.data(), &wpublisher[0], wpublisher.size() * sizeof(char16_t));
-
-        std::vector<std::uint8_t> hash;
-        ThrowErrorIfNot(Error::Unexpected, SHA256::ComputeHash(buffer.data(), buffer.size(), hash),  "Failed computing publisherId");
-        PublisherId = Base32Encoding(hash);
-    }
-
-    AppxManifestObject::AppxManifestObject(IXmlFactory* factory, const ComPtr<IStream>& stream) : m_stream(stream)
-    {      
-        auto dom = factory->CreateDomFromStream(XmlContentType::AppxManifestXml, stream);
-        XmlVisitor visitor(static_cast<void*>(this), [](void* s, const ComPtr<IXmlElement>& identityNode)->bool
-        {
-            AppxManifestObject* self = reinterpret_cast<AppxManifestObject*>(s);
-            ThrowErrorIf(Error::AppxManifestSemanticError, (nullptr != self->m_packageId), "There must be only one Identity element at most in AppxManifest.xml");
-
-            const auto& name           = identityNode->GetAttributeValue(XmlAttributeName::Package_Identity_Name);
-            const auto& architecture   = identityNode->GetAttributeValue(XmlAttributeName::Package_Identity_ProcessorArchitecture);
-            const auto& publisher      = identityNode->GetAttributeValue(XmlAttributeName::Package_Identity_Publisher);
-            const auto& version        = identityNode->GetAttributeValue(XmlAttributeName::Package_Identity_Version);
-            const auto& resourceId     = identityNode->GetAttributeValue(XmlAttributeName::Package_Identity_ResourceId);
-
-            self->m_packageId = std::make_unique<AppxPackageId>(name, version, resourceId, architecture, publisher);
-            return true;             
-        });
-        dom->ForEachElementIn(dom->GetDocument(), XmlQueryName::Package_Identity, visitor);
-        // Have to check for this semantically as not all validating parsers can validate this via schema
-        ThrowErrorIfNot(Error::AppxManifestSemanticError, m_packageId, "No Identity element in AppxManifest.xml");
-    }
-
-    AppxPackageObject::AppxPackageObject(IMSIXFactory* factory, MSIX_VALIDATION_OPTION validation, const ComPtr<IStorageObject>& container) :
-        m_factory(factory),
-        m_validation(validation),
-        m_container(container)
-    {
-        ComPtr<IXmlFactory> xmlFactory;
-        ThrowHrIfFailed(factory->QueryInterface(UuidOfImpl<IXmlFactory>::iid, reinterpret_cast<void**>(&xmlFactory)));        
-
-        // 1. Get the appx signature from the container and parse it
-        // TODO: pass validation flags and other necessary goodness through.
-        auto file = m_container->GetFile(APPXSIGNATURE_P7X);
-        if ((validation & MSIX_VALIDATION_OPTION_SKIPSIGNATURE) == 0)
-        {   ThrowErrorIfNot(Error::MissingAppxSignatureP7X, file, "AppxSignature.p7x not in archive!");
-        }
-
-        m_appxSignature = ComPtr<IVerifierObject>::Make<AppxSignatureObject>(factory, validation, file);
-
-        // 2. Get content type using signature object for validation
-        file = m_container->GetFile(CONTENT_TYPES_XML);
-        ThrowErrorIfNot(Error::MissingContentTypesXML, file, "[Content_Types].xml not in archive!");
-        ComPtr<IStream> stream = m_appxSignature->GetValidationStream(CONTENT_TYPES_XML, file);        
-        auto contentType = xmlFactory->CreateDomFromStream(XmlContentType::ContentTypeXml, stream);
-
-        // 3. Get blockmap object using signature object for validation        
-        file = m_container->GetFile(APPXBLOCKMAP_XML);
-        ThrowErrorIfNot(Error::MissingAppxBlockMapXML, file, "AppxBlockMap.xml not in archive!");
-        stream = m_appxSignature->GetValidationStream(APPXBLOCKMAP_XML, file);
-        m_appxBlockMap = ComPtr<IVerifierObject>::Make<AppxBlockMapObject>(factory, stream);
-
-        // 4. Get manifest object using blockmap object for validation
-        // TODO: pass validation flags and other necessary goodness through.
-        auto appxManifestInContainer = m_container->GetFile(APPXMANIFEST_XML);
-        auto appxBundleManifestInContainer = m_container->GetFile(APPXBUNDLEMANIFEST_XML);
-        
-        ThrowErrorIfNot(Error::MissingAppxManifestXML, (appxManifestInContainer || appxBundleManifestInContainer) , 
-            "AppxManifest.xml or AppxBundleManifest.xml not in archive!");
-        ThrowErrorIf(Error::MissingAppxManifestXML, (appxManifestInContainer && appxBundleManifestInContainer) , 
-            "AppxManifest.xml and AppxBundleManifest.xml in archive!");
-        // We already validate that there's at least one and not both
-        if(appxManifestInContainer)
-        {
-            stream = m_appxBlockMap->GetValidationStream(APPXMANIFEST_XML, appxManifestInContainer);
-            m_appxManifest = ComPtr<IVerifierObject>::Make<AppxManifestObject>(xmlFactory.Get(), stream);
-            if ((m_validation & MSIX_VALIDATION_OPTION_SKIPSIGNATURE) == 0)
-            {
-                std::string reason = "Publisher mismatch: '" + m_appxManifest->GetPublisher() + "' != '" + m_appxSignature->GetPublisher() + "'";
-                ThrowErrorIfNot(Error::PublisherMismatch,
-                    (0 == m_appxManifest->GetPublisher().compare(m_appxSignature->GetPublisher())), reason.c_str());
-            }
-        }
-        else
-        {
-            std::string pathInWindows(APPXBUNDLEMANIFEST_XML);
-            std::replace(pathInWindows.begin(), pathInWindows.end(), '/', '\\');
-            stream = m_appxBlockMap->GetValidationStream(pathInWindows, appxBundleManifestInContainer);
-            // TODO: create appxBundleManifestObject and validate
-            m_isBundle = true;
-        }
-
-        struct Config
-        {
-            typedef ComPtr<IStream> (*lambda)(AppxPackageObject* self);
-            Config(const char* n, lambda f) : GetValidationStream(f), Name(n) {}
-
-            const char* Name;
-            lambda GetValidationStream;
-
-            bool operator==(const std::string& rhs) const {
-                return rhs == Name;
-            }
-        };
-
-        static const Config footPrintFileNames[] = {
-            Config(APPXBLOCKMAP_XML,       [](AppxPackageObject* self){ self->m_footprintFiles.push_back(APPXBLOCKMAP_XML);  return self->m_appxBlockMap->GetStream();}),
-            Config(APPXMANIFEST_XML,       [](AppxPackageObject* self){ self->m_footprintFiles.push_back(APPXMANIFEST_XML);  return self->m_appxManifest->GetStream();}),
-            Config(APPXSIGNATURE_P7X,      [](AppxPackageObject* self){ if (self->m_appxSignature->HasStream()){self->m_footprintFiles.push_back(APPXSIGNATURE_P7X);} return self->m_appxSignature->GetStream();}),
-            Config(CODEINTEGRITY_CAT,      [](AppxPackageObject* self){ self->m_footprintFiles.push_back(CODEINTEGRITY_CAT); auto file = self->m_container->GetFile(CODEINTEGRITY_CAT); return self->m_appxSignature->GetValidationStream(CODEINTEGRITY_CAT, file);}),
-            Config(CONTENT_TYPES_XML,      [](AppxPackageObject*)->ComPtr<IStream>{ return ComPtr<IStream>();}), // content types is never implicitly unpacked
-            Config(APPXBUNDLEMANIFEST_XML, [](AppxPackageObject* self){ self->m_footprintFiles.push_back(APPXBUNDLEMANIFEST_XML); return /*self->m_appxBundleManifest->GetStream()*/ self->m_container->GetFile(APPXBUNDLEMANIFEST_XML);}),
-        };
-
-        // 5. Ensure that the stream collection contains streams wired up for their appropriate validation
-        // and partition the container's file names into footprint and payload files.  First by going through
-        // the footprint files, and then by going through the payload files.
-        auto filesToProcess = m_container->GetFileNames(FileNameOptions::All);
-        for (const auto& fileName : m_container->GetFileNames(FileNameOptions::FootPrintOnly))
-        {   auto footPrintFile = std::find(std::begin(footPrintFileNames), std::end(footPrintFileNames), fileName);
-            if (footPrintFile != std::end(footPrintFileNames))
-            {   m_streams[fileName] = footPrintFile->GetValidationStream(this);
-                filesToProcess.erase(std::remove(filesToProcess.begin(), filesToProcess.end(), fileName), filesToProcess.end());
-            }
-        }
-
-        auto blockMapInternal = m_appxBlockMap.As<IAppxBlockMapInternal>();
-        auto blockMapFiles = blockMapInternal->GetFileNames();
-        if(m_isBundle)
-        {
-            // There should only be one file in the blockmap for bundles. We validate that the block map contains
-            // AppxMetadata/AppxBundleManifest.xml before, so just check the size.
-            ThrowErrorIfNot(Error::BlockMapSemanticError, ((blockMapFiles.size() == 1)), "Block map contains invalid files.");
-            
-            // TODO: change this to get the files in from the bundle manifest and compare with m_container when the parsing is done.
-            for (const auto& fileName : m_container->GetFileNames(FileNameOptions::PayloadOnly))
-            {   auto footPrintFile = std::find(std::begin(footPrintFileNames), std::end(footPrintFileNames), fileName);
-                if (footPrintFile == std::end(footPrintFileNames))
-                {
-                    m_payloadPackages.push_back(fileName);
-                    m_streams[fileName] = std::move(m_container->GetFile(fileName));
-                    filesToProcess.erase(std::remove(filesToProcess.begin(), filesToProcess.end(), fileName), filesToProcess.end());
-                }
-            }
-        }
-        else
-        {
-            for (const auto& fileName : blockMapFiles)
-            {   auto footPrintFile = std::find(std::begin(footPrintFileNames), std::end(footPrintFileNames), fileName);
-                if (footPrintFile == std::end(footPrintFileNames))
-                {   std::string containerFileName = EncodeFileName(fileName);
-                    m_payloadFiles.push_back(containerFileName);
-                    auto fileStream = m_container->GetFile(containerFileName);
-                    ThrowErrorIfNot(Error::FileNotFound, fileStream, "File described in blockmap not contained in OPC container");
-                    VerifyFile(fileStream, fileName, blockMapInternal);
-                    m_streams[containerFileName] = m_appxBlockMap->GetValidationStream(fileName, fileStream);
-                    filesToProcess.erase(std::remove(filesToProcess.begin(), filesToProcess.end(), containerFileName), filesToProcess.end());
-                }
-            }
-        }
-
-        // If the map is not empty, there's a file in the container that didn't go to the footprint or payload
-        // files. (eg. payload file missing in the AppxBlockMap.xml)
-        ThrowErrorIfNot(Error::BlockMapSemanticError, (filesToProcess.empty()), "Payload file not described in AppxBlockMap.xml");
-    }
-
-    // Verify file in OPC and BlockMap
-    void AppxPackageObject::VerifyFile(const ComPtr<IStream>& stream, const std::string& fileName, const ComPtr<IAppxBlockMapInternal>& blockMapInternal)
-    {    
-        ComPtr<IAppxFile> appxFile = stream.As<IAppxFile>();;
-        APPX_COMPRESSION_OPTION compressionOpt;
-        ThrowHrIfFailed(appxFile->GetCompressionOption(&compressionOpt));
-        bool isUncompressed = (compressionOpt == APPX_COMPRESSION_OPTION_NONE);
-                
-        ComPtr<IAppxFileInternal> appxFileInternal = stream.As<IAppxFileInternal>();
-        auto sizeOnZip = appxFileInternal->GetCompressedSize();
-
-        auto blocks = blockMapInternal->GetBlocks(fileName);
-        std::uint64_t blocksSize = 0;
-        for(auto& block : blocks)
-        {   // For Block elements that don't have a Size attribute, we always set its size as BLOCKMAP_BLOCK_SIZE
-            // (even for the last one). The Size attribute isn't specified if the file is not compressed.
-            ThrowErrorIf(Error::BlockMapSemanticError, isUncompressed && (block.compressedSize != BLOCKMAP_BLOCK_SIZE),
-                "An uncompressed file has a size attribute in its Block elements");
-            blocksSize += block.compressedSize;
-        }
-
-        if(isUncompressed)
-        {   
-            UINT64 blockMapFileSize;
-            auto blockMapFile = blockMapInternal->GetFile(fileName);
-            ThrowHrIfFailed(blockMapFile->GetUncompressedSize(&blockMapFileSize));
-            ThrowErrorIf(Error::BlockMapSemanticError, (blockMapFileSize != sizeOnZip ),
-                "Uncompressed size of the file in the block map and the OPC container don't match");
-        }
-        else
-        {   
-            // From Windows code:
-            // The file item is compressed. There are 2 cases here:
-            // 1. The compressed size of the file is the same as the total size of all compressed blocks.
-            // 2. The compressed size of the file is 2 bytes more than the total size of all compressed blocks.
-            // It depends on how the block compression is done. MakeAppx block compression implementation will end up 
-            // with case 2. However, we shouldn't block the first case since it is totally valid and 3rd party
-            // implementation may end up with it.
-            // The reason we created compressed file item with 2 extra bytes (03 00) is because we use Z_FULL_FLUSH 
-            // flag to compress every block. If we use Z_FINISH flag to compress the last block, these 2 extra bytes will
-            // not be generated. The AddBlock()-->... -->AddBlock()-->Close() pattern in OPC push stack prevents the
-            // deflator from knowing whether the current block is the last block. So it cannot use Z_FINISH flag for
-            // the last block of the file. Note that removing the 2 extra bytes from the compressed file data will make
-            // it invalid when consumed by popular zip tools like WinZip and ShellZip. So they are required for the 
-            // packages we created.
-            ThrowErrorIfNot(Error::BlockMapSemanticError,
-                (blocksSize == sizeOnZip ) // case 1
-                || (blocksSize == sizeOnZip - 2), // case 2
-                "Compressed size of the file in the block map and the OPC container don't match");
-        }
-    }
-
-    void AppxPackageObject::Unpack(MSIX_PACKUNPACK_OPTION options, const ComPtr<IStorageObject>& to)
-    {
-        auto fileNames = GetFileNames(FileNameOptions::All);
-        for (const auto& fileName : fileNames)
-        {
-            std::string targetName;
-            if (options & MSIX_PACKUNPACK_OPTION_CREATEPACKAGESUBFOLDER)
-            {   // Don't use to->GetPathSeparator(). DirectoryObject::OpenFile created directories
-                // by looking at "/" in the string. If to->GetPathSeparator() is used the subfolder with 
-                // the package full name won't be created on Windows, but it will on other platforms.
-                // This means that we have different behaviors in non-Win platforms.
-                // TODO: have the same behavior on Windows and other platforms.
-                targetName = m_appxManifest->GetPackageFullName() + "/" + fileName;
-            }
-            else
-            {   targetName = DecodeFileName(fileName);
-            }
-
-            auto targetFile = to->OpenFile(targetName, MSIX::FileStream::Mode::WRITE_UPDATE);
-            auto sourceFile = GetFile(fileName);
-
-            ULARGE_INTEGER bytesCount = {0};
-            bytesCount.QuadPart = std::numeric_limits<std::uint64_t>::max();
-            ThrowHrIfFailed(sourceFile->CopyTo(targetFile.Get(), bytesCount, nullptr, nullptr));
-        }
-        if(m_isBundle)
-        {
-            for(const auto& appx : m_payloadPackages)
-            {
-                auto appxStream = GetFile(appx);
-                auto appxFactory = m_factory.As<IAppxFactory>();
-                ComPtr<IAppxPackageReader> reader;
-                ThrowHrIfFailed(appxFactory->CreatePackageReader(appxStream.Get(), &reader));
-                reader.As<IPackage>()->Unpack(
-                    static_cast<MSIX_PACKUNPACK_OPTION>(options | MSIX_PACKUNPACK_OPTION_CREATEPACKAGESUBFOLDER), to.Get());
-            }
-        }
-    }
-
-    const char* AppxPackageObject::GetPathSeparator() { return "/"; }
-
-    std::vector<std::string> AppxPackageObject::GetFileNames(FileNameOptions options)
-    {
-        std::vector<std::string> result;
-
-        if ((options & FileNameOptions::FootPrintOnly) == FileNameOptions::FootPrintOnly)
-        {
-            result.insert(result.end(), m_footprintFiles.begin(), m_footprintFiles.end());
-        }
-        if ((options & FileNameOptions::PayloadOnly) == FileNameOptions::PayloadOnly)
-        {
-            result.insert(result.end(), m_payloadFiles.begin(), m_payloadFiles.end());
-        }
-        return result;
-    }
-
-    ComPtr<IStream> AppxPackageObject::GetFile(const std::string& fileName)
-    {
-        auto result = m_streams.find(fileName);
-        if (result == m_streams.end())
-        {
-            return ComPtr<IStream>();
-        }
-        return result->second;
-    }
-
-<<<<<<< HEAD
-    void AppxPackageObject::RemoveFile(const std::string& fileName)                                       { NOTIMPLEMENTED; }
-=======
->>>>>>> 5c9e82fb
-    ComPtr<IStream> AppxPackageObject::OpenFile(const std::string& fileName, MSIX::FileStream::Mode mode) { NOTIMPLEMENTED; }
-
-    // IAppxPackageReader
-    HRESULT STDMETHODCALLTYPE AppxPackageObject::GetBlockMap(IAppxBlockMapReader** blockMapReader) noexcept
-    {
-        return static_cast<HRESULT>(Error::NotImplemented);
-    }
-   
-    HRESULT STDMETHODCALLTYPE AppxPackageObject::GetFootprintFile(APPX_FOOTPRINT_FILE_TYPE type, IAppxFile** file) noexcept try
-    {
-        ThrowErrorIf(Error::InvalidParameter, (file == nullptr || *file != nullptr), "bad pointer");
-        ThrowErrorIf(Error::FileNotFound, (static_cast<size_t>(type) > footprintFiles.size()), "unknown footprint file type");
-        std::string footprint (footprintFiles[type]);
-        ComPtr<IStream> stream = GetFile(footprint);
-        ThrowErrorIfNot(Error::FileNotFound, stream, "requested footprint file not in package")
-        // Clients expect the stream's pointer to be at the start of the file!
-        ThrowHrIfFailed(stream->Seek({0}, StreamBase::Reference::START, nullptr)); 
-        auto result = stream.As<IAppxFile>();
-        *file = result.Detach();
-        return static_cast<HRESULT>(Error::OK);
-    } CATCH_RETURN();
-
-    HRESULT STDMETHODCALLTYPE AppxPackageObject::GetPayloadFile(LPCWSTR fileName, IAppxFile** file) noexcept try
-    {
-        ThrowErrorIf(Error::InvalidParameter, (fileName == nullptr || file == nullptr || *file != nullptr), "bad pointer");
-        std::string name = utf16_to_utf8(fileName);
-        ComPtr<IStream> stream = GetFile(name);
-        ThrowErrorIfNot(Error::FileNotFound, stream, "requested file not in package")
-        // Clients expect the stream's pointer to be at the start of the file!
-        ThrowHrIfFailed(stream->Seek({0}, StreamBase::Reference::START, nullptr)); 
-        auto result = stream.As<IAppxFile>();
-        *file = result.Detach();
-        return static_cast<HRESULT>(Error::OK);
-    } CATCH_RETURN();
-
-    HRESULT STDMETHODCALLTYPE AppxPackageObject::GetPayloadFiles(IAppxFilesEnumerator** filesEnumerator) noexcept try
-    {
-        ThrowErrorIf(Error::InvalidParameter,(filesEnumerator == nullptr || *filesEnumerator != nullptr), "bad pointer");
-
-        ComPtr<IStorageObject> storage;
-        ThrowHrIfFailed(QueryInterface(UuidOfImpl<IStorageObject>::iid, reinterpret_cast<void**>(&storage)));
-        auto result = ComPtr<IAppxFilesEnumerator>::Make<AppxFilesEnumerator>(storage.Get());
-        *filesEnumerator = result.Detach();
-        return static_cast<HRESULT>(Error::OK);
-    } CATCH_RETURN();
-
-    HRESULT STDMETHODCALLTYPE AppxPackageObject::GetManifest(IAppxManifestReader** manifestReader) noexcept
-    {
-        return static_cast<HRESULT>(Error::NotImplemented);
-    }
-
-    // IAppxBundleReader
-    HRESULT STDMETHODCALLTYPE AppxPackageObject::GetFootprintFile(APPX_BUNDLE_FOOTPRINT_FILE_TYPE fileType, IAppxFile **footprintFile)
-    {
-        // TODO: Implement
-        return static_cast<HRESULT>(Error::NotImplemented);
-    }
-
-    HRESULT STDMETHODCALLTYPE AppxPackageObject::GetManifest(IAppxBundleManifestReader **manifestReader)
-    {   
-        return static_cast<HRESULT>(Error::NotImplemented);
-    }
-
-    HRESULT STDMETHODCALLTYPE AppxPackageObject::GetPayloadPackages(IAppxFilesEnumerator **payloadPackages)
-    {
-        // TODO: Implement
-        return static_cast<HRESULT>(Error::NotImplemented);
-    }
-
-    HRESULT STDMETHODCALLTYPE AppxPackageObject::GetPayloadPackage(LPCWSTR fileName, IAppxFile **payloadPackage)
-    {
-        // TODO: Implement
-        return static_cast<HRESULT>(Error::NotImplemented);
-    }
+//
+//  Copyright (C) 2017 Microsoft.  All rights reserved.
+//  See LICENSE file in the project root for full license information.
+// 
+#include "AppxPackaging.hpp"
+#include "Exceptions.hpp"
+#include "ComHelper.hpp"
+#include "StreamBase.hpp"
+#include "StorageObject.hpp"
+#include "AppxPackageObject.hpp"
+#include "UnicodeConversion.hpp"
+#include "IXml.hpp"
+#include "MSIXResource.hpp"
+
+#include <string>
+#include <vector>
+#include <map>
+#include <memory>
+#include <limits>
+#include <algorithm>
+#include <array>
+
+
+namespace MSIX {
+
+    // names of footprint files.
+    #define APPXBLOCKMAP_XML       "AppxBlockMap.xml"
+    #define APPXMANIFEST_XML       "AppxManifest.xml"
+    #define CODEINTEGRITY_CAT      "AppxMetadata/CodeIntegrity.cat"
+    #define APPXSIGNATURE_P7X      "AppxSignature.p7x"
+    #define CONTENT_TYPES_XML      "[Content_Types].xml"
+    #define APPXBUNDLEMANIFEST_XML "AppxMetadata/AppxBundleManifest.xml"
+
+    static const std::array<const char*, 4> footprintFiles = 
+    {   APPXMANIFEST_XML,
+        APPXBLOCKMAP_XML,
+        APPXSIGNATURE_P7X,
+        CODEINTEGRITY_CAT,
+    };
+
+    static const std::size_t PercentangeEncodingTableSize = 0x5E;
+    static const std::array<const char*, PercentangeEncodingTableSize> PercentangeEncoding =
+    {   nullptr, nullptr, nullptr, nullptr, nullptr, nullptr, nullptr, nullptr,
+        nullptr, nullptr, nullptr, nullptr, nullptr, nullptr, nullptr, nullptr,
+        nullptr, nullptr, nullptr, nullptr, nullptr, nullptr, nullptr, nullptr,
+        nullptr, nullptr, nullptr, nullptr, nullptr, nullptr, nullptr, nullptr,
+        "%20",   "%21",   nullptr, "%23",   "%24",   "%25",   "%26",   "%27", // [space] ! # $ % & '
+        "%28",   "%29",   nullptr, "%2B",   "%2C",   nullptr, nullptr, nullptr, // ( ) + ,
+        nullptr, nullptr, nullptr, nullptr, nullptr, nullptr, nullptr, nullptr,
+        nullptr, nullptr, nullptr, "%3B",   nullptr, "%3D",   nullptr, nullptr,   // ; =
+        "%40",   nullptr, nullptr, nullptr, nullptr, nullptr, nullptr, nullptr, // @
+        nullptr, nullptr, nullptr, nullptr, nullptr, nullptr, nullptr, nullptr,
+        nullptr, nullptr, nullptr, nullptr, nullptr, nullptr, nullptr, nullptr,
+        nullptr, nullptr, nullptr, "%5B",   nullptr, "%5D" // [ ]
+    };
+
+    // Douglas Crockford's base 32 alphabet variant is 0-9, A-Z except for i, l, o, and u.
+    static const char base32DigitList[] = "0123456789abcdefghjkmnpqrstvwxyz";
+
+    struct EncodingChar
+    {
+        const char* encode;
+        char        decode;
+
+        bool operator==(const std::string& rhs) const {
+            return rhs == encode;
+        }
+        EncodingChar(const char* e, char d) : encode(e), decode(d) {} 
+    };
+
+    static const EncodingChar EncodingToChar[] = 
+    {   EncodingChar("20", ' '), EncodingChar("21", '!'), EncodingChar("23", '#'),  EncodingChar("24", '$'),
+        EncodingChar("25", '%'), EncodingChar("26", '&'), EncodingChar("27", '\''), EncodingChar("28", '('),
+        EncodingChar("29", ')'), EncodingChar("25", '+'), EncodingChar("2B", '%'),  EncodingChar("2C", ','),
+        EncodingChar("3B", ';'), EncodingChar("3D", '='), EncodingChar("40", '@'),  EncodingChar("5B", '['),
+        EncodingChar("5D", ']')
+    };
+
+    static std::string EncodeFileName(std::string fileName)
+    {
+        std::ostringstream result;
+        for (std::uint32_t position = 0; position < fileName.length(); ++position)
+        {   std::uint8_t index = static_cast<std::uint8_t>(fileName[position]);
+            if(fileName[position] < PercentangeEncodingTableSize && index < PercentangeEncoding.size() && PercentangeEncoding[index] != nullptr)
+            {   result << PercentangeEncoding[index];
+            }
+            else if (fileName[position] == '\\') // Remove Windows file separator.
+            {   result << '/';
+            }
+            else
+            {   result << fileName[position];
+            }
+        }
+        return result.str();
+    }
+
+    static std::string DecodeFileName(const std::string& fileName)
+    {
+        std::string result;
+        for (std::uint32_t i = 0; i < fileName.length(); ++i)
+        {   if(fileName[i] == '%')
+            {   const auto& found = std::find(std::begin(EncodingToChar), std::end(EncodingToChar), fileName.substr(i+1, 2));
+                ThrowErrorIf(Error::UnknownFileNameEncoding, (found == std::end(EncodingToChar)), fileName.c_str())
+                result += found->decode;
+                i += 2;
+            }
+            else
+            {   result += fileName[i];
+            }
+        }
+        return result;
+    }
+
+    static std::string Base32Encoding(const std::vector<uint8_t>& bytes)
+    {
+        static const size_t publisherIdSize = 13;
+        static const size_t byteCount = 8;
+
+        // Consider groups of five bytes.  This is the smallest number of bytes that has a number of bits 
+        // that's evenly divisible by five.
+        // Every five bits starting with the most significant of the first byte are made into a base32 value.
+        // Each value is used to index into the alphabet array to produce a base32 digit.
+        // When out of bytes but the corresponding base32 value doesn't yet have five bits, 0 is used.
+        // Normally in these cases a particular number of '=' characters are appended to the resulting base32
+        // string to indicate how many bits didn't come from the actual byte value.  For our purposes no
+        // such padding characters are necessary.
+        //
+        // Bytes:         aaaaaaaa  bbbbbbbb  cccccccc  dddddddd  eeeeeeee
+        // Base32 Values: 000aaaaa  000aaabb  000bbbbb  000bcccc  000ccccd  000ddddd 000ddeee 000eeeee
+        //
+        // Combo of byte    a & F8    a & 07    b & 3E    b & 01    c & 0F    d & 7C   d & 03   e & 1F
+        // values except              b & C0              c & F0    d & 80             e & E0
+        // for shifting 
+
+        // Make sure the following math doesn't overflow.
+        char output[publisherIdSize+1] = "";
+        size_t outputIndex = 0;
+        for(size_t byteIndex = 0; byteIndex < byteCount; byteIndex +=5)
+        {
+            uint8_t firstByte = bytes[byteIndex];
+            uint8_t secondByte = (byteIndex + 1) < byteCount ? bytes[byteIndex + 1] : 0;
+            output[outputIndex++] = base32DigitList[(firstByte & 0xF8) >> 3];
+            output[outputIndex++] = base32DigitList[((firstByte & 0x07) << 2) | ((secondByte & 0xC0) >> 6)];
+
+            if(byteIndex + 1 < byteCount)
+            {
+                uint8_t thirdByte = (byteIndex + 2) < byteCount ? bytes[byteIndex + 2] : 0;
+                output[outputIndex++] = base32DigitList[(secondByte & 0x3E) >> 1];
+                output[outputIndex++] = base32DigitList[((secondByte & 0x01) << 4) | ((thirdByte & 0xF0) >> 4)];
+
+                if(byteIndex + 2 < byteCount)
+                {
+                    uint8_t fourthByte = (byteIndex + 3) < byteCount ? bytes[byteIndex + 3] : 0;
+                    output[outputIndex++] = base32DigitList[((thirdByte & 0x0F) << 1) | ((fourthByte & 0x80) >> 7)];
+
+                    if (byteIndex + 3 < byteCount)
+                    {
+                        uint8_t fifthByte = (byteIndex + 4) < byteCount ? bytes[byteIndex + 4] : 0;
+                        output[outputIndex++] = base32DigitList[(fourthByte & 0x7C) >> 2];
+                        output[outputIndex++] = base32DigitList[((fourthByte & 0x03) << 3) | ((fifthByte & 0xE0) >> 5)];
+
+                        if (byteIndex + 4 < byteCount)
+                        {
+                            output[outputIndex++] = base32DigitList[fifthByte & 0x1F];
+                        }
+                    }
+                }
+            }
+        }
+        output[publisherIdSize] = '\0';
+        return std::string(output);
+    }
+
+    AppxPackageId::AppxPackageId(
+        const std::string& name,
+        const std::string& version,
+        const std::string& resourceId,
+        const std::string& architecture,
+        const std::string& publisher) :
+        Name(name), Version(version), ResourceId(resourceId), Architecture(architecture), Publisher(publisher)
+    {
+        // This should go away once the schema validation is on
+        // Only name, publisher and version are required
+        ThrowErrorIf(Error::AppxManifestSemanticError, (Name.empty() || Version.empty() || Publisher.empty()), "Invalid Identity element");
+
+        // TODO: validate the name and resource id as package strings
+
+        auto wpublisher = utf8_to_u16string(publisher);
+        std::vector<std::uint8_t> buffer(wpublisher.size() * sizeof(char16_t));
+        memcpy(buffer.data(), &wpublisher[0], wpublisher.size() * sizeof(char16_t));
+
+        std::vector<std::uint8_t> hash;
+        ThrowErrorIfNot(Error::Unexpected, SHA256::ComputeHash(buffer.data(), buffer.size(), hash),  "Failed computing publisherId");
+        PublisherId = Base32Encoding(hash);
+    }
+
+    AppxManifestObject::AppxManifestObject(IXmlFactory* factory, const ComPtr<IStream>& stream) : m_stream(stream)
+    {      
+        auto dom = factory->CreateDomFromStream(XmlContentType::AppxManifestXml, stream);
+        XmlVisitor visitor(static_cast<void*>(this), [](void* s, const ComPtr<IXmlElement>& identityNode)->bool
+        {
+            AppxManifestObject* self = reinterpret_cast<AppxManifestObject*>(s);
+            ThrowErrorIf(Error::AppxManifestSemanticError, (nullptr != self->m_packageId), "There must be only one Identity element at most in AppxManifest.xml");
+
+            const auto& name           = identityNode->GetAttributeValue(XmlAttributeName::Package_Identity_Name);
+            const auto& architecture   = identityNode->GetAttributeValue(XmlAttributeName::Package_Identity_ProcessorArchitecture);
+            const auto& publisher      = identityNode->GetAttributeValue(XmlAttributeName::Package_Identity_Publisher);
+            const auto& version        = identityNode->GetAttributeValue(XmlAttributeName::Package_Identity_Version);
+            const auto& resourceId     = identityNode->GetAttributeValue(XmlAttributeName::Package_Identity_ResourceId);
+
+            self->m_packageId = std::make_unique<AppxPackageId>(name, version, resourceId, architecture, publisher);
+            return true;             
+        });
+        dom->ForEachElementIn(dom->GetDocument(), XmlQueryName::Package_Identity, visitor);
+        // Have to check for this semantically as not all validating parsers can validate this via schema
+        ThrowErrorIfNot(Error::AppxManifestSemanticError, m_packageId, "No Identity element in AppxManifest.xml");
+    }
+
+    AppxPackageObject::AppxPackageObject(IMSIXFactory* factory, MSIX_VALIDATION_OPTION validation, const ComPtr<IStorageObject>& container) :
+        m_factory(factory),
+        m_validation(validation),
+        m_container(container)
+    {
+        ComPtr<IXmlFactory> xmlFactory;
+        ThrowHrIfFailed(factory->QueryInterface(UuidOfImpl<IXmlFactory>::iid, reinterpret_cast<void**>(&xmlFactory)));        
+
+        // 1. Get the appx signature from the container and parse it
+        // TODO: pass validation flags and other necessary goodness through.
+        auto file = m_container->GetFile(APPXSIGNATURE_P7X);
+        if ((validation & MSIX_VALIDATION_OPTION_SKIPSIGNATURE) == 0)
+        {   ThrowErrorIfNot(Error::MissingAppxSignatureP7X, file, "AppxSignature.p7x not in archive!");
+        }
+
+        m_appxSignature = ComPtr<IVerifierObject>::Make<AppxSignatureObject>(factory, validation, file);
+
+        // 2. Get content type using signature object for validation
+        file = m_container->GetFile(CONTENT_TYPES_XML);
+        ThrowErrorIfNot(Error::MissingContentTypesXML, file, "[Content_Types].xml not in archive!");
+        ComPtr<IStream> stream = m_appxSignature->GetValidationStream(CONTENT_TYPES_XML, file);        
+        auto contentType = xmlFactory->CreateDomFromStream(XmlContentType::ContentTypeXml, stream);
+
+        // 3. Get blockmap object using signature object for validation        
+        file = m_container->GetFile(APPXBLOCKMAP_XML);
+        ThrowErrorIfNot(Error::MissingAppxBlockMapXML, file, "AppxBlockMap.xml not in archive!");
+        stream = m_appxSignature->GetValidationStream(APPXBLOCKMAP_XML, file);
+        m_appxBlockMap = ComPtr<IVerifierObject>::Make<AppxBlockMapObject>(factory, stream);
+
+        // 4. Get manifest object using blockmap object for validation
+        // TODO: pass validation flags and other necessary goodness through.
+        auto appxManifestInContainer = m_container->GetFile(APPXMANIFEST_XML);
+        auto appxBundleManifestInContainer = m_container->GetFile(APPXBUNDLEMANIFEST_XML);
+        
+        ThrowErrorIfNot(Error::MissingAppxManifestXML, (appxManifestInContainer || appxBundleManifestInContainer) , 
+            "AppxManifest.xml or AppxBundleManifest.xml not in archive!");
+        ThrowErrorIf(Error::MissingAppxManifestXML, (appxManifestInContainer && appxBundleManifestInContainer) , 
+            "AppxManifest.xml and AppxBundleManifest.xml in archive!");
+        // We already validate that there's at least one and not both
+        if(appxManifestInContainer)
+        {
+            stream = m_appxBlockMap->GetValidationStream(APPXMANIFEST_XML, appxManifestInContainer);
+            m_appxManifest = ComPtr<IVerifierObject>::Make<AppxManifestObject>(xmlFactory.Get(), stream);
+            if ((m_validation & MSIX_VALIDATION_OPTION_SKIPSIGNATURE) == 0)
+            {
+                std::string reason = "Publisher mismatch: '" + m_appxManifest->GetPublisher() + "' != '" + m_appxSignature->GetPublisher() + "'";
+                ThrowErrorIfNot(Error::PublisherMismatch,
+                    (0 == m_appxManifest->GetPublisher().compare(m_appxSignature->GetPublisher())), reason.c_str());
+            }
+        }
+        else
+        {
+            std::string pathInWindows(APPXBUNDLEMANIFEST_XML);
+            std::replace(pathInWindows.begin(), pathInWindows.end(), '/', '\\');
+            stream = m_appxBlockMap->GetValidationStream(pathInWindows, appxBundleManifestInContainer);
+            // TODO: create appxBundleManifestObject and validate
+            m_isBundle = true;
+        }
+
+        struct Config
+        {
+            typedef ComPtr<IStream> (*lambda)(AppxPackageObject* self);
+            Config(const char* n, lambda f) : GetValidationStream(f), Name(n) {}
+
+            const char* Name;
+            lambda GetValidationStream;
+
+            bool operator==(const std::string& rhs) const {
+                return rhs == Name;
+            }
+        };
+
+        static const Config footPrintFileNames[] = {
+            Config(APPXBLOCKMAP_XML,       [](AppxPackageObject* self){ self->m_footprintFiles.push_back(APPXBLOCKMAP_XML);  return self->m_appxBlockMap->GetStream();}),
+            Config(APPXMANIFEST_XML,       [](AppxPackageObject* self){ self->m_footprintFiles.push_back(APPXMANIFEST_XML);  return self->m_appxManifest->GetStream();}),
+            Config(APPXSIGNATURE_P7X,      [](AppxPackageObject* self){ if (self->m_appxSignature->HasStream()){self->m_footprintFiles.push_back(APPXSIGNATURE_P7X);} return self->m_appxSignature->GetStream();}),
+            Config(CODEINTEGRITY_CAT,      [](AppxPackageObject* self){ self->m_footprintFiles.push_back(CODEINTEGRITY_CAT); auto file = self->m_container->GetFile(CODEINTEGRITY_CAT); return self->m_appxSignature->GetValidationStream(CODEINTEGRITY_CAT, file);}),
+            Config(CONTENT_TYPES_XML,      [](AppxPackageObject*)->ComPtr<IStream>{ return ComPtr<IStream>();}), // content types is never implicitly unpacked
+            Config(APPXBUNDLEMANIFEST_XML, [](AppxPackageObject* self){ self->m_footprintFiles.push_back(APPXBUNDLEMANIFEST_XML); return /*self->m_appxBundleManifest->GetStream()*/ self->m_container->GetFile(APPXBUNDLEMANIFEST_XML);}),
+        };
+
+        // 5. Ensure that the stream collection contains streams wired up for their appropriate validation
+        // and partition the container's file names into footprint and payload files.  First by going through
+        // the footprint files, and then by going through the payload files.
+        auto filesToProcess = m_container->GetFileNames(FileNameOptions::All);
+        for (const auto& fileName : m_container->GetFileNames(FileNameOptions::FootPrintOnly))
+        {   auto footPrintFile = std::find(std::begin(footPrintFileNames), std::end(footPrintFileNames), fileName);
+            if (footPrintFile != std::end(footPrintFileNames))
+            {   m_streams[fileName] = footPrintFile->GetValidationStream(this);
+                filesToProcess.erase(std::remove(filesToProcess.begin(), filesToProcess.end(), fileName), filesToProcess.end());
+            }
+        }
+
+        auto blockMapInternal = m_appxBlockMap.As<IAppxBlockMapInternal>();
+        auto blockMapFiles = blockMapInternal->GetFileNames();
+        if(m_isBundle)
+        {
+            // There should only be one file in the blockmap for bundles. We validate that the block map contains
+            // AppxMetadata/AppxBundleManifest.xml before, so just check the size.
+            ThrowErrorIfNot(Error::BlockMapSemanticError, ((blockMapFiles.size() == 1)), "Block map contains invalid files.");
+            
+            // TODO: change this to get the files in from the bundle manifest and compare with m_container when the parsing is done.
+            for (const auto& fileName : m_container->GetFileNames(FileNameOptions::PayloadOnly))
+            {   auto footPrintFile = std::find(std::begin(footPrintFileNames), std::end(footPrintFileNames), fileName);
+                if (footPrintFile == std::end(footPrintFileNames))
+                {
+                    m_payloadPackages.push_back(fileName);
+                    m_streams[fileName] = std::move(m_container->GetFile(fileName));
+                    filesToProcess.erase(std::remove(filesToProcess.begin(), filesToProcess.end(), fileName), filesToProcess.end());
+                }
+            }
+        }
+        else
+        {
+            for (const auto& fileName : blockMapFiles)
+            {   auto footPrintFile = std::find(std::begin(footPrintFileNames), std::end(footPrintFileNames), fileName);
+                if (footPrintFile == std::end(footPrintFileNames))
+                {   std::string containerFileName = EncodeFileName(fileName);
+                    m_payloadFiles.push_back(containerFileName);
+                    auto fileStream = m_container->GetFile(containerFileName);
+                    ThrowErrorIfNot(Error::FileNotFound, fileStream, "File described in blockmap not contained in OPC container");
+                    VerifyFile(fileStream, fileName, blockMapInternal);
+                    m_streams[containerFileName] = m_appxBlockMap->GetValidationStream(fileName, fileStream);
+                    filesToProcess.erase(std::remove(filesToProcess.begin(), filesToProcess.end(), containerFileName), filesToProcess.end());
+                }
+            }
+        }
+
+        // If the map is not empty, there's a file in the container that didn't go to the footprint or payload
+        // files. (eg. payload file missing in the AppxBlockMap.xml)
+        ThrowErrorIfNot(Error::BlockMapSemanticError, (filesToProcess.empty()), "Payload file not described in AppxBlockMap.xml");
+    }
+
+    // Verify file in OPC and BlockMap
+    void AppxPackageObject::VerifyFile(const ComPtr<IStream>& stream, const std::string& fileName, const ComPtr<IAppxBlockMapInternal>& blockMapInternal)
+    {    
+        ComPtr<IAppxFile> appxFile = stream.As<IAppxFile>();;
+        APPX_COMPRESSION_OPTION compressionOpt;
+        ThrowHrIfFailed(appxFile->GetCompressionOption(&compressionOpt));
+        bool isUncompressed = (compressionOpt == APPX_COMPRESSION_OPTION_NONE);
+                
+        ComPtr<IAppxFileInternal> appxFileInternal = stream.As<IAppxFileInternal>();
+        auto sizeOnZip = appxFileInternal->GetCompressedSize();
+
+        auto blocks = blockMapInternal->GetBlocks(fileName);
+        std::uint64_t blocksSize = 0;
+        for(auto& block : blocks)
+        {   // For Block elements that don't have a Size attribute, we always set its size as BLOCKMAP_BLOCK_SIZE
+            // (even for the last one). The Size attribute isn't specified if the file is not compressed.
+            ThrowErrorIf(Error::BlockMapSemanticError, isUncompressed && (block.compressedSize != BLOCKMAP_BLOCK_SIZE),
+                "An uncompressed file has a size attribute in its Block elements");
+            blocksSize += block.compressedSize;
+        }
+
+        if(isUncompressed)
+        {   
+            UINT64 blockMapFileSize;
+            auto blockMapFile = blockMapInternal->GetFile(fileName);
+            ThrowHrIfFailed(blockMapFile->GetUncompressedSize(&blockMapFileSize));
+            ThrowErrorIf(Error::BlockMapSemanticError, (blockMapFileSize != sizeOnZip ),
+                "Uncompressed size of the file in the block map and the OPC container don't match");
+        }
+        else
+        {   
+            // From Windows code:
+            // The file item is compressed. There are 2 cases here:
+            // 1. The compressed size of the file is the same as the total size of all compressed blocks.
+            // 2. The compressed size of the file is 2 bytes more than the total size of all compressed blocks.
+            // It depends on how the block compression is done. MakeAppx block compression implementation will end up 
+            // with case 2. However, we shouldn't block the first case since it is totally valid and 3rd party
+            // implementation may end up with it.
+            // The reason we created compressed file item with 2 extra bytes (03 00) is because we use Z_FULL_FLUSH 
+            // flag to compress every block. If we use Z_FINISH flag to compress the last block, these 2 extra bytes will
+            // not be generated. The AddBlock()-->... -->AddBlock()-->Close() pattern in OPC push stack prevents the
+            // deflator from knowing whether the current block is the last block. So it cannot use Z_FINISH flag for
+            // the last block of the file. Note that removing the 2 extra bytes from the compressed file data will make
+            // it invalid when consumed by popular zip tools like WinZip and ShellZip. So they are required for the 
+            // packages we created.
+            ThrowErrorIfNot(Error::BlockMapSemanticError,
+                (blocksSize == sizeOnZip ) // case 1
+                || (blocksSize == sizeOnZip - 2), // case 2
+                "Compressed size of the file in the block map and the OPC container don't match");
+        }
+    }
+
+    void AppxPackageObject::Unpack(MSIX_PACKUNPACK_OPTION options, const ComPtr<IStorageObject>& to)
+    {
+        auto fileNames = GetFileNames(FileNameOptions::All);
+        for (const auto& fileName : fileNames)
+        {
+            std::string targetName;
+            if (options & MSIX_PACKUNPACK_OPTION_CREATEPACKAGESUBFOLDER)
+            {   // Don't use to->GetPathSeparator(). DirectoryObject::OpenFile created directories
+                // by looking at "/" in the string. If to->GetPathSeparator() is used the subfolder with 
+                // the package full name won't be created on Windows, but it will on other platforms.
+                // This means that we have different behaviors in non-Win platforms.
+                // TODO: have the same behavior on Windows and other platforms.
+                targetName = m_appxManifest->GetPackageFullName() + "/" + fileName;
+            }
+            else
+            {   targetName = DecodeFileName(fileName);
+            }
+
+            auto targetFile = to->OpenFile(targetName, MSIX::FileStream::Mode::WRITE_UPDATE);
+            auto sourceFile = GetFile(fileName);
+
+            ULARGE_INTEGER bytesCount = {0};
+            bytesCount.QuadPart = std::numeric_limits<std::uint64_t>::max();
+            ThrowHrIfFailed(sourceFile->CopyTo(targetFile.Get(), bytesCount, nullptr, nullptr));
+        }
+        if(m_isBundle)
+        {
+            for(const auto& appx : m_payloadPackages)
+            {
+                auto appxStream = GetFile(appx);
+                auto appxFactory = m_factory.As<IAppxFactory>();
+                ComPtr<IAppxPackageReader> reader;
+                ThrowHrIfFailed(appxFactory->CreatePackageReader(appxStream.Get(), &reader));
+                reader.As<IPackage>()->Unpack(
+                    static_cast<MSIX_PACKUNPACK_OPTION>(options | MSIX_PACKUNPACK_OPTION_CREATEPACKAGESUBFOLDER), to.Get());
+            }
+        }
+    }
+
+    const char* AppxPackageObject::GetPathSeparator() { return "/"; }
+
+    std::vector<std::string> AppxPackageObject::GetFileNames(FileNameOptions options)
+    {
+        std::vector<std::string> result;
+
+        if ((options & FileNameOptions::FootPrintOnly) == FileNameOptions::FootPrintOnly)
+        {
+            result.insert(result.end(), m_footprintFiles.begin(), m_footprintFiles.end());
+        }
+        if ((options & FileNameOptions::PayloadOnly) == FileNameOptions::PayloadOnly)
+        {
+            result.insert(result.end(), m_payloadFiles.begin(), m_payloadFiles.end());
+        }
+        return result;
+    }
+
+    ComPtr<IStream> AppxPackageObject::GetFile(const std::string& fileName)
+    {
+        auto result = m_streams.find(fileName);
+        if (result == m_streams.end())
+        {
+            return ComPtr<IStream>();
+        }
+        return result->second;
+    }
+
+    ComPtr<IStream> AppxPackageObject::OpenFile(const std::string& fileName, MSIX::FileStream::Mode mode) { NOTIMPLEMENTED; }
+
+    // IAppxPackageReader
+    HRESULT STDMETHODCALLTYPE AppxPackageObject::GetBlockMap(IAppxBlockMapReader** blockMapReader) noexcept
+    {
+        return static_cast<HRESULT>(Error::NotImplemented);
+    }
+   
+    HRESULT STDMETHODCALLTYPE AppxPackageObject::GetFootprintFile(APPX_FOOTPRINT_FILE_TYPE type, IAppxFile** file) noexcept try
+    {
+        ThrowErrorIf(Error::InvalidParameter, (file == nullptr || *file != nullptr), "bad pointer");
+        ThrowErrorIf(Error::FileNotFound, (static_cast<size_t>(type) > footprintFiles.size()), "unknown footprint file type");
+        std::string footprint (footprintFiles[type]);
+        ComPtr<IStream> stream = GetFile(footprint);
+        ThrowErrorIfNot(Error::FileNotFound, stream, "requested footprint file not in package")
+        // Clients expect the stream's pointer to be at the start of the file!
+        ThrowHrIfFailed(stream->Seek({0}, StreamBase::Reference::START, nullptr)); 
+        auto result = stream.As<IAppxFile>();
+        *file = result.Detach();
+        return static_cast<HRESULT>(Error::OK);
+    } CATCH_RETURN();
+
+    HRESULT STDMETHODCALLTYPE AppxPackageObject::GetPayloadFile(LPCWSTR fileName, IAppxFile** file) noexcept try
+    {
+        ThrowErrorIf(Error::InvalidParameter, (fileName == nullptr || file == nullptr || *file != nullptr), "bad pointer");
+        std::string name = utf16_to_utf8(fileName);
+        ComPtr<IStream> stream = GetFile(name);
+        ThrowErrorIfNot(Error::FileNotFound, stream, "requested file not in package")
+        // Clients expect the stream's pointer to be at the start of the file!
+        ThrowHrIfFailed(stream->Seek({0}, StreamBase::Reference::START, nullptr)); 
+        auto result = stream.As<IAppxFile>();
+        *file = result.Detach();
+        return static_cast<HRESULT>(Error::OK);
+    } CATCH_RETURN();
+
+    HRESULT STDMETHODCALLTYPE AppxPackageObject::GetPayloadFiles(IAppxFilesEnumerator** filesEnumerator) noexcept try
+    {
+        ThrowErrorIf(Error::InvalidParameter,(filesEnumerator == nullptr || *filesEnumerator != nullptr), "bad pointer");
+
+        ComPtr<IStorageObject> storage;
+        ThrowHrIfFailed(QueryInterface(UuidOfImpl<IStorageObject>::iid, reinterpret_cast<void**>(&storage)));
+        auto result = ComPtr<IAppxFilesEnumerator>::Make<AppxFilesEnumerator>(storage.Get());
+        *filesEnumerator = result.Detach();
+        return static_cast<HRESULT>(Error::OK);
+    } CATCH_RETURN();
+
+    HRESULT STDMETHODCALLTYPE AppxPackageObject::GetManifest(IAppxManifestReader** manifestReader) noexcept
+    {
+        return static_cast<HRESULT>(Error::NotImplemented);
+    } CATCH_RETURN();
+
+    // IAppxBundleReader
+    HRESULT STDMETHODCALLTYPE AppxPackageObject::GetFootprintFile(APPX_BUNDLE_FOOTPRINT_FILE_TYPE fileType, IAppxFile **footprintFile) noexcept try
+    {
+        // TODO: Implement
+        return static_cast<HRESULT>(Error::NotImplemented);
+    } CATCH_RETURN();
+
+    HRESULT STDMETHODCALLTYPE AppxPackageObject::GetManifest(IAppxBundleManifestReader **manifestReader) noexcept try
+    {   
+        return static_cast<HRESULT>(Error::NotImplemented);
+    } CATCH_RETURN();
+
+    HRESULT STDMETHODCALLTYPE AppxPackageObject::GetPayloadPackages(IAppxFilesEnumerator **payloadPackages) noexcept try
+    {
+        // TODO: Implement
+        return static_cast<HRESULT>(Error::NotImplemented);
+    } CATCH_RETURN();
+
+    HRESULT STDMETHODCALLTYPE AppxPackageObject::GetPayloadPackage(LPCWSTR fileName, IAppxFile **payloadPackage) noexcept try
+    {
+        // TODO: Implement
+        return static_cast<HRESULT>(Error::NotImplemented);
+    } CATCH_RETURN();
 }