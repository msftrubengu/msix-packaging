<<<<<<< HEAD
#include "xPlatAppx.hpp"
#include <iostream>

int main(int argc, char* argv[])
{
    return UnpackAppx(
        xPlatPackUnpackOptions::xPlatPackUnpackOptionsNone,
        xPlatValidationOptions::xPlatValidationOptionSkipAppxManifestValidation,
        argv[1],
        argv[2]
    );

    //return ValidateAppxSignature(argv[1]);
=======
#include "xPlatAppx.hpp"

#include <iostream>
#include <iomanip>
#include <functional>
#include <vector>
#include <map>
#include <string>
#include <initializer_list>

// Describes which command the user specified
enum class UserSpecified
{
    Nothing,
    Help,
    Pack,
    Unpack
};

// Tracks the state of the current parse operation as well as implements input validation
struct State
{
    bool Specify(UserSpecified spec)
    {
        if (specified != UserSpecified::Nothing || spec == UserSpecified::Help)
        {
            specified = UserSpecified::Help; // Because clearly the user needs some
            return false;
        }
        specified = spec;
        return true;
    }

    bool CreatePackageSubfolder()
    {
        unpackOptions = static_cast<xPlatPackUnpackOptions>(unpackOptions | xPlatPackUnpackOptions::xPlatPackUnpackOptionsCreatePackageSubfolder);
        return true;
    }

    bool SkipManifestValidation()
    {
        validationOptions = static_cast<xPlatValidationOptions>(validationOptions | xPlatValidationOptions::xPlatValidationOptionSkipAppxManifestValidation);
        return true;
    }

    bool SkipSignatureValidation()
    {
        validationOptions = static_cast<xPlatValidationOptions>(validationOptions | xPlatValidationOptions::xPlatValidationOptionSkipSignatureOrigin);
        return true;
    }

    bool SetPackageName(const std::string& name)
    {
        if (!packageName.empty() || name.empty()) { return false; }
        packageName = name;
        return true;
    }

    bool SetCertificateName(const std::string& name)
    {
        if (!certName.empty() || name.empty()) { return false; }
        certName = name;
        return true;
    }

    bool SetDirectoryName(const std::string& name)
    {
        if (!directoryName.empty() || name.empty()) { return false; }
        directoryName = name;
        return true;
    }

    std::string packageName;
    std::string certName;
    std::string directoryName;
    UserSpecified specified                  = UserSpecified::Nothing;
    xPlatValidationOptions validationOptions = xPlatValidationOptions::xPlatValidationOptionFull;
    xPlatPackUnpackOptions unpackOptions     = xPlatPackUnpackOptions::xPlatPackUnpackOptionsNone;
};

// describes an option to a command that the user may specify
struct Option
{
    using CBF = std::function<bool(const std::string& value)>;

    Option(bool param, const std::string& help, CBF callback): Help(help), Callback(callback), TakesParameter(param)
    {}

    bool        TakesParameter;
    std::string Name;
    std::string Help;
    CBF         Callback;
};

// describes a command that the user may specify.
struct Command
{
    using CBF = std::function<bool()>;

    Command(const std::string& help, CBF callback, std::map<std::string, Option> options) :
        Help(help), Callback(callback), Options(options)
    {}

    std::string                   Help;
    std::map<std::string, Option> Options;
    CBF                           Callback;
};

// Displays contextual formatted help to the user.
int Help(char* toolName, std::map<std::string, Command>& commands, State& state)
{
    std::cout << std::endl;
    std::cout << "Usage:" << std::endl;
    std::cout << "------" << std::endl;

    auto command = commands.end();
    switch (state.specified)
    {
    case UserSpecified::Nothing:
    case UserSpecified::Help:
        std::cout << "    " << toolName << " <command> [options] " << std::endl;
        std::cout << std::endl;
        std::cout << "Valid commands:" << std::endl;
        std::cout << "---------------" << std::endl;
        for (const auto& command : commands)
        {
            std::cout << "    " << std::left << std::setfill(' ') << std::setw(10) <<
                command.first << "--  " << command.second.Help << std::endl;
        }

        std::cout << std::endl;
        std::cout << "For help with a specific command, enter " << toolName << " <command> -?" << std::endl;
        return 0;
    case UserSpecified::Pack:
        command = commands.find("pack");
        std::cout << "    " << toolName << " pack -p <package> -c <certificate> -d <directory> [options] " << std::endl;
        std::cout << std::endl;
        std::cout << "Description:" << std::endl;
        std::cout << "------------" << std::endl;
        std::cout << "    Creates an appx package at output <package> name by adding all files from" << std::endl;
        std::cout << "    content <directory> (including subfolders), and signs the package using  " << std::endl;
        std::cout << "    the specified <certificate>.  You must include a valid app package manifest " << std::endl;
        std::cout << "    named AppxManifest.xml in the content directory if you do not specify the " << std::endl;
        std::cout << "    -mv option." << std::endl;
        break;
    case UserSpecified::Unpack:
        command = commands.find("unpack");
        std::cout << "    " << toolName << " upack -p <package> -d <directory> [options] " << std::endl;
        std::cout << std::endl;
        std::cout << "Description:" << std::endl;
        std::cout << "------------" << std::endl;
        std::cout << "    Extracts all files within an app package at the input <package> name to the" << std::endl;
        std::cout << "    specified output <directory>.  The output has the same directory structure " << std::endl;
        std::cout << "    as the package." << std::endl;
        break;
    }
    std::cout << std::endl;
    std::cout << "Options:" << std::endl;
    std::cout << "--------" << std::endl;

    for (const auto& option : command->second.Options)
    {
        std::cout << "    " << std::left << std::setfill(' ') << std::setw(5) <<
            option.first << ": " << option.second.Help << std::endl;
    }
    return 0;
}

// error text if the user provided underspecified input
void Error(char* toolName)
{
    std::cout << toolName << ": error : Missing required options.  Use '-?' for more details." << std::endl;
}

// Parses argc/argv input via commands into state, and calls into the 
// appropriate function with the correct parameters if warranted.
int ParseAndRun(std::map<std::string, Command>& commands, State& state, int argc, char* argv[])
{
    auto ParseInput = [&]()->bool {
        int index = 1;
        while (index < argc)
        {
            auto command = commands.find(argv[index]);
            if (command == commands.end())    { return false; }
            if (!command->second.Callback())  { return false; }
            if (++index == argc)              { break; }
            auto option = command->second.Options.find(argv[index]);
            while (option != command->second.Options.end())
            {
                char* parameter = "";
                if (option->second.TakesParameter)
                {
                    if (++index == argc) { break; }
                    parameter = argv[index];
                }
                if (!option->second.Callback(parameter)) { return false; }
                if (++index == argc) { break; }
                option = command->second.Options.find(argv[index]);
            }
        }
        return true;
    };

    if (!ParseInput())
    {
        return Help(argv[0], commands, state);
    }

    switch (state.specified)
    {
    case UserSpecified::Nothing:
        return Help(argv[0], commands, state);
    case UserSpecified::Pack:
        if (state.packageName.empty() || state.certName.empty() || state.directoryName.empty())
        {
            Error(argv[0]);
            return -1;
        }
        return PackAppx(state.unpackOptions, state.validationOptions,
            const_cast<char*>(state.packageName.c_str()),
            const_cast<char*>(state.certName.c_str()),
            const_cast<char*>(state.directoryName.c_str())
        );

    case UserSpecified::Unpack:
        if (state.packageName.empty() || state.directoryName.empty())
        {
            Error(argv[0]);
            return -1;
        }
        return UnpackAppx(state.unpackOptions, state.validationOptions,
            const_cast<char*>(state.packageName.c_str()),
            const_cast<char*>(state.directoryName.c_str())
        );
    }
    return -1; // should never end up here.
}

// Defines the grammar of commands and each command's associated options,
int main(int argc, char* argv[])
{
    std::cout << "Microsoft (R) " << argv[0] << " version " << std::endl; // TODO: specify version
    std::cout << "Copyright (C) 2017 Microsoft.  All rights reserved." << std::endl;

    State state;
    std::map<std::string, Command> commands = {
        { "pack", Command("Create a new package from files on disk", [&]() { return state.Specify(UserSpecified::Pack); },
            {
                { "-p", Option(true, "REQUIRED, specify output package file name.",
                [&](const std::string& name) { return state.SetPackageName(name); })
                },
                { "-c", Option(true, "REQUIRED, specify input certificate name.",
                    [&](const std::string& name) { return state.SetCertificateName(name); })
                },
                { "-d", Option(true, "REQUIRED, specify input directory name.",
                    [&](const std::string& name) { return state.SetDirectoryName(name); })
                },
                {"-mv", Option(false, "Skips manifest validation.  By default manifest validation is enabled.",
                    [&](const std::string&) { return state.SkipManifestValidation(); })
                },
                { "-sv", Option(false, "Skips signature validation.  By default signature validation is enabled.",
                    [&](const std::string&) { return state.SkipSignatureValidation(); })
                },
                { "-?", Option(false, "Displays this help text.",
                    [&](const std::string&) { return false; })
                }
            })
        },
        { "unpack", Command("Create a new package from files on disk", [&]() { return state.Specify(UserSpecified::Unpack); },
            {
                { "-p", Option(true, "REQUIRED, specify input package name.",
                [&](const std::string& name) { return state.SetPackageName(name); })
                },
                { "-d", Option(true, "REQUIRED, specify output directory name.",
                    [&](const std::string& name) { return state.SetDirectoryName(name); })
                },
                { "-pfn", Option(false, "Unpacks all files to a subdirectory under the specified output path, named after the package full name.",
                    [&](const std::string&) { return state.CreatePackageSubfolder(); })
                },
                { "-mv", Option(false, "Skips manifest validation.  By default manifest validation is enabled.",
                    [&](const std::string&) { return state.SkipManifestValidation(); })
                },
                { "-sv", Option(false, "Skips signature validation.  By default signature validation is enabled.",
                    [&](const std::string&) { return state.SkipSignatureValidation(); })
                },
                { "-?", Option(false, "Displays this help text.",
                    [&](const std::string&) { return false; })
                }
            })
        },
        {
            "-?", Command("Displays this help text.", [&]() { return state.Specify(UserSpecified::Help);}, {})
        },
    };

    return ParseAndRun(commands, state, argc, argv);
>>>>>>> a03fbb7c
}<|MERGE_RESOLUTION|>--- conflicted
+++ resolved
@@ -1,18 +1,3 @@
-<<<<<<< HEAD
-#include "xPlatAppx.hpp"
-#include <iostream>
-
-int main(int argc, char* argv[])
-{
-    return UnpackAppx(
-        xPlatPackUnpackOptions::xPlatPackUnpackOptionsNone,
-        xPlatValidationOptions::xPlatValidationOptionSkipAppxManifestValidation,
-        argv[1],
-        argv[2]
-    );
-
-    //return ValidateAppxSignature(argv[1]);
-=======
 #include "xPlatAppx.hpp"
 
 #include <iostream>
@@ -247,6 +232,7 @@
             const_cast<char*>(state.packageName.c_str()),
             const_cast<char*>(state.directoryName.c_str())
         );
+        //return ValidateAppxSignature(argv[1]);
     }
     return -1; // should never end up here.
 }
@@ -309,5 +295,4 @@
     };
 
     return ParseAndRun(commands, state, argc, argv);
->>>>>>> a03fbb7c
 }