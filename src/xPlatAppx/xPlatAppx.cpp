--- conflicted
+++ resolved
@@ -1,268 +1,250 @@
-#include "Exceptions.hpp"
-#include "StreamBase.hpp"
-#include "FileStream.hpp"
-#include "RangeStream.hpp"
-#include "ZipObject.hpp"
-#include "DirectoryObject.hpp"
-#include "ComHelper.hpp"
-#include "AppxPackageObject.hpp"
-#include "AppxPackaging.hpp"
-
-#include <string>
-#include <memory>
-
-
-//typedef void *BCRYPT_ALG_HANDLE;
-//typedef void *BCRYPT_HASH_HANDLE;
-
-
-#define MIN_DIGEST_COUNT          5           // All digests except code integrity
-#define MAX_DIGEST_COUNT          6           // Including code integrity
-#define ID_SIZE                   4           // IDs are 4 bytes
-#define SHA_256_DIGEST_SIZE       32
-#define SMALL_INDIRECT_DATA_SIZE  (ID_SIZE + (MIN_DIGEST_COUNT * (SHA_256_DIGEST_SIZE + ID_SIZE)))
-#define LARGE_INDIRECT_DATA_SIZE  (ID_SIZE + (MAX_DIGEST_COUNT * (SHA_256_DIGEST_SIZE + ID_SIZE)))
-#define CI_AND_SIG_DATA_SIZE      36
-#define HEADER_BEGINNING_SIZE     38
-#define FOUR_MB                   4194304     
-
-//
-// Magic Values
-//
-#define INDIRECT_DATA_ID          0x58504145  // EAPX
-#define PACKAGE_HEADER_ID         0x48505845  // EXPH
-#define BUNDLE_HEADER_ID          0x48425845  // EXBH
-#define SIGNATURE_ID              0x58434B50  // PKCX
-#define AXEH                      0x48455841  // Encrypted Appx Header
-#define AXEF                      0x46455841  // Encrypted Appx Footer
-#define AXEB                      0x42455841  // Encrypted Appx Block Map
-#define AXPC                      0x43505841  // Encrypted Appx Package Content
-#define AXBM                      0x4D425841  // Unencrypted Block Map
-#define AXCI                      0x49435841  // Encrypted Appx Code Integrity
-#define AXEH_IDX                  0
-#define AXEF_IDX                  1
-#define AXEB_IDX                  2
-#define AXPC_IDX                  3
-#define AXBM_IDX                  4
-#define AXCI_IDX                  5
-
-#define MAX_SUPPORTED_EAPPX_VERSION     0x0001000000000000  // 1.0.0.0
-
-// Wrapper for BCRYPT hash handles 
-#ifdef DISABLE
-//typedef struct _SHA256_HANDLE
-{
-BCRYPT_ALG_HANDLE   hAlgorithm;
-BCRYPT_HASH_HANDLE  hHash;
-} SHA256_HANDLE, *PSHA256_HANDLE;
-#endif
-//
-// The structure for relevant info for one hash.
-//
-struct INDIRECT_DATA_DIGEST
-{
-    std::uint32_t id;
-    std::uint64_t start;
-    std::uint64_t size;
-    std::uint8_t value[SHA_256_DIGEST_SIZE];
-} ;
-
-//
-// The structure that holds all hash data.
-// 
-struct EAPPX_INDIRECT_DATA
-{
-    std::uint32_t eappxId;
-    std::uint8_t digestCount;
-    INDIRECT_DATA_DIGEST digests[MAX_DIGEST_COUNT];
-};
-
-#ifdef WIN32
-#include <pshpack1.h>
-#endif 
-
-struct _BLOBHEADER
-{
-    std::uint32_t headerId;
-    std::uint16_t headerSize;
-    std::uint64_t version;
-    std::uint64_t footerOffset;
-    std::uint64_t footerSize;
-    std::uint64_t fileCount;
-
-    std::uint64_t signatureOffset;
-    std::uint16_t signatureCompressionType;
-    std::uint32_t signatureUncompressedSize;
-    std::uint32_t signatureCompressedSize;
-
-    std::uint64_t codeIntegrityOffset;
-    std::uint16_t codeIntegrityCompressionType;
-    std::uint32_t codeIntegrityUncompressedSize;
-    std::uint32_t codeIntegrityCompressedSize;
-};
-
-#ifdef WIN32
-#include <poppack.h>
-#endif
-
-// on apple platforms, compile with -fvisibility=hidden
-#ifdef PLATFORM_APPLE
-// on apple platforms, compile with -fvisibility=hidden
-#undef XPLATAPPX_API
-#define XPLATAPPX_API __attribute__((visibility("default")))
-
-// Initializer.
-__attribute__((constructor))
-static void initializer(void) {                             // 2
-    printf("[%s] initializer()\n", __FILE__);
-}
-
-// Finalizer.
-__attribute__((destructor))
-static void finalizer(void) {                               // 3
-    printf("[%s] finalizer()\n", __FILE__);
-}
-
-#endif
-
-<<<<<<< HEAD
-XPLATAPPX_API HRESULT STDMETHODCALLTYPE UnpackAppx(
-    APPX_PACKUNPACK_OPTION packUnpackOptions,
-    APPX_VALIDATION_OPTION validationOption,
-    char* utf8SourcePackage,
-    char* utf8Destination)
-=======
-unsigned int ResultOf(char* appx, xPlat::Lambda lambda)
-{
-    unsigned int result = 0;
-    try
-    {
-        ThrowErrorIfNot(xPlat::Error::InvalidParameter, (appx != nullptr), "Invalid parameters");
-        lambda();
-    }
-    catch (xPlat::Exception& e)
-    {
-        result = e.Code();
-    }
-
-    return result;
-}
-
-XPLATAPPX_API unsigned int XPLATAPPX_CONVENTION UnpackAppx(
-    xPlatPackUnpackOptions packUnpackOptions,
-    APPX_VALIDATION_OPTION validationOptions,
-    char* source,
-    char* destination)
->>>>>>> bc007937
-{
-    return xPlat::ResultOf([&]() {
-        // TODO: what if source and destination are something OTHER than a file paths?
-        ThrowErrorIfNot(xPlat::Error::InvalidParameter, 
-            (utf8SourcePackage != nullptr && utf8Destination != nullptr), 
-            "Invalid parameters"
-        );
-
-        xPlat::ComPtr<IStream> stream;
-        ThrowHrIfFailed(CreateStreamOnFile(utf8SourcePackage, true, &stream.get()));
-        xPlat::AppxPackageObject appx(validationOption, std::make_unique<xPlat::ZipObject>(stream));
-
-        xPlat::DirectoryObject to(utf8Destination);
-        appx.Unpack(packUnpackOptions, to);
-    });
-}
-
-<<<<<<< HEAD
-XPLATAPPX_API HRESULT STDMETHODCALLTYPE PackAppx(
-    APPX_PACKUNPACK_OPTION packUnpackOptions,
-    APPX_VALIDATION_OPTION validationOption,
-    char* utf8FolderToPack,
-    char* utf8CertificatePath,
-    char* utf8Destination)
-=======
-XPLATAPPX_API unsigned int XPLATAPPX_CONVENTION PackAppx(
-    xPlatPackUnpackOptions packUnpackOptions,
-    APPX_VALIDATION_OPTION validationOptions,
-    char* source,
-    char* certFile,
-    char* destination)
->>>>>>> bc007937
-{
-    return xPlat::ResultOf([&]() {
-        // TODO: what if source and destination are something OTHER than a file paths?
-        ThrowErrorIfNot(xPlat::Error::InvalidParameter,
-            (utf8FolderToPack != nullptr && utf8Destination != nullptr && utf8CertificatePath != nullptr), 
-            "Invalid parameters"
-        );
-
-        xPlat::ComPtr<IStream> stream;
-        ThrowHrIfFailed(CreateStreamOnFile(utf8Destination, false, &stream.get()));
-        xPlat::AppxPackageObject appx(validationOption, std::move(std::make_unique<xPlat::ZipObject>(std::move(stream))));
-
-        xPlat::DirectoryObject from(utf8FolderToPack);
-        appx.Pack(packUnpackOptions, utf8CertificatePath, from);
-        appx.CommitChanges();
-    });
-}
-
-<<<<<<< HEAD
-XPLATAPPX_API HRESULT STDMETHODCALLTYPE CreateStreamOnFile(
-    char* utf8File,
-    bool forRead,
-    IStream** stream)
-{
-    return xPlat::ResultOf([&]() {
-        auto file = std::make_unique<xPlat::FileStream>(utf8File, forRead ? xPlat::FileStream::Mode::READ : xPlat::FileStream::Mode::WRITE_UPDATE);
-        UuidOfImpl<IStream> uuid;
-        return file->QueryInterface(uuid.iid, stream);
-    });
-}
-
-XPLATAPPX_API HRESULT STDMETHODCALLTYPE CoCreateAppxFactory(
-    COTASKMEMALLOC* memalloc,
-    COTASKMEMFREE* memfree,
-    APPX_VALIDATION_OPTION validationOption,
-    IAppxFactory** appxFactory)
-{
-    return xPlat::ResultOf([&]() {
-        auto factory = std::make_unique<AppxFactory>(memalloc, memfree);
-        UuidOfImpl<IAppxFactory> uuid;
-        return factory->QueryInterface(uuid.iid, appxFactory);
-    });
-}
-
-// Call specific for Windows. Default to call CoTaskMemAlloc and CoTaskMemFree
-XPLATAPPX_API HRESULT STDMETHODCALLTYPE CoCreateAppxFactory(
-    APPX_VALIDATION_OPTION validationOption,
-    IAppxFactory** appxFactory)
-{
-    #ifdef WIN32
-        return CoCreateAppxFactory(CoTaskMemAlloc, CoTaskMemFree, validationOption, appxFactory);
-    #else
-        return CoCreateAppxFactory(new, delete[], validationOption, AppxFactory);
-    #endif
-}    
-=======
-XPLATAPPX_API unsigned int XPLATAPPX_CONVENTION ValidateAppxSignature(char* appx)
-{
-    return ResultOf(appx, [&]() {
-        auto rawFile = std::make_unique<xPlat::FileStream>(appx, xPlat::FileStream::Mode::READ);
-
-        {
-            xPlat::ZipObject zip(std::move(rawFile));
-            auto p7xStream = zip.GetFile("AppxSignature.p7x");
-            std::vector<std::uint8_t> buffer(sizeof(_BLOBHEADER));
-
-            std::uint8_t* start = buffer.data();
-            std::size_t cbRead = p7xStream->Read(start, start + buffer.size());
-            _BLOBHEADER *pblob = reinterpret_cast<_BLOBHEADER*>(buffer.data());
-
-            ThrowErrorIfNot(xPlat::Error::AppxSignatureInvalid, (cbRead > sizeof(_BLOBHEADER) && pblob->headerId == SIGNATURE_ID), "Invalid signature");
-
-            //auto rangeStream = std::make_unique<xPlat::RangeStream>(p7xStream, sizeof(P7xFileId), cbStream - sizeof(P7xFileId));
-            //auto tempStream = std::make_unique<xPlat::FileStream>("e:\\temp\\temp.p7x", xPlat::FileStream::WRITE);
-            //rangeStream->CopyTo(tempStream.get());
-            //tempStream->Close();
-        }
-    });
-}
->>>>>>> bc007937
+#include "Exceptions.hpp"
+#include "StreamBase.hpp"
+#include "FileStream.hpp"
+#include "RangeStream.hpp"
+#include "ZipObject.hpp"
+#include "DirectoryObject.hpp"
+#include "ComHelper.hpp"
+#include "AppxPackageObject.hpp"
+#include "AppxPackaging.hpp"
+
+#include <string>
+#include <memory>
+
+
+//typedef void *BCRYPT_ALG_HANDLE;
+//typedef void *BCRYPT_HASH_HANDLE;
+
+
+#define MIN_DIGEST_COUNT          5           // All digests except code integrity
+#define MAX_DIGEST_COUNT          6           // Including code integrity
+#define ID_SIZE                   4           // IDs are 4 bytes
+#define SHA_256_DIGEST_SIZE       32
+#define SMALL_INDIRECT_DATA_SIZE  (ID_SIZE + (MIN_DIGEST_COUNT * (SHA_256_DIGEST_SIZE + ID_SIZE)))
+#define LARGE_INDIRECT_DATA_SIZE  (ID_SIZE + (MAX_DIGEST_COUNT * (SHA_256_DIGEST_SIZE + ID_SIZE)))
+#define CI_AND_SIG_DATA_SIZE      36
+#define HEADER_BEGINNING_SIZE     38
+#define FOUR_MB                   4194304     
+
+//
+// Magic Values
+//
+#define INDIRECT_DATA_ID          0x58504145  // EAPX
+#define PACKAGE_HEADER_ID         0x48505845  // EXPH
+#define BUNDLE_HEADER_ID          0x48425845  // EXBH
+#define SIGNATURE_ID              0x58434B50  // PKCX
+#define AXEH                      0x48455841  // Encrypted Appx Header
+#define AXEF                      0x46455841  // Encrypted Appx Footer
+#define AXEB                      0x42455841  // Encrypted Appx Block Map
+#define AXPC                      0x43505841  // Encrypted Appx Package Content
+#define AXBM                      0x4D425841  // Unencrypted Block Map
+#define AXCI                      0x49435841  // Encrypted Appx Code Integrity
+#define AXEH_IDX                  0
+#define AXEF_IDX                  1
+#define AXEB_IDX                  2
+#define AXPC_IDX                  3
+#define AXBM_IDX                  4
+#define AXCI_IDX                  5
+
+#define MAX_SUPPORTED_EAPPX_VERSION     0x0001000000000000  // 1.0.0.0
+
+// Wrapper for BCRYPT hash handles 
+#ifdef DISABLE
+//typedef struct _SHA256_HANDLE
+{
+BCRYPT_ALG_HANDLE   hAlgorithm;
+BCRYPT_HASH_HANDLE  hHash;
+} SHA256_HANDLE, *PSHA256_HANDLE;
+#endif
+//
+// The structure for relevant info for one hash.
+//
+struct INDIRECT_DATA_DIGEST
+{
+    std::uint32_t id;
+    std::uint64_t start;
+    std::uint64_t size;
+    std::uint8_t value[SHA_256_DIGEST_SIZE];
+} ;
+
+//
+// The structure that holds all hash data.
+// 
+struct EAPPX_INDIRECT_DATA
+{
+    std::uint32_t eappxId;
+    std::uint8_t digestCount;
+    INDIRECT_DATA_DIGEST digests[MAX_DIGEST_COUNT];
+};
+
+#ifdef WIN32
+#include <pshpack1.h>
+#endif 
+
+struct _BLOBHEADER
+{
+    std::uint32_t headerId;
+    std::uint16_t headerSize;
+    std::uint64_t version;
+    std::uint64_t footerOffset;
+    std::uint64_t footerSize;
+    std::uint64_t fileCount;
+
+    std::uint64_t signatureOffset;
+    std::uint16_t signatureCompressionType;
+    std::uint32_t signatureUncompressedSize;
+    std::uint32_t signatureCompressedSize;
+
+    std::uint64_t codeIntegrityOffset;
+    std::uint16_t codeIntegrityCompressionType;
+    std::uint32_t codeIntegrityUncompressedSize;
+    std::uint32_t codeIntegrityCompressedSize;
+};
+
+#ifdef WIN32
+#include <poppack.h>
+#endif
+
+// on apple platforms, compile with -fvisibility=hidden
+#ifdef PLATFORM_APPLE
+// on apple platforms, compile with -fvisibility=hidden
+#undef XPLATAPPX_API
+#define XPLATAPPX_API __attribute__((visibility("default")))
+
+// Initializer.
+__attribute__((constructor))
+static void initializer(void) {                             // 2
+    printf("[%s] initializer()\n", __FILE__);
+}
+
+// Finalizer.
+__attribute__((destructor))
+static void finalizer(void) {                               // 3
+    printf("[%s] finalizer()\n", __FILE__);
+}
+
+#endif
+
+unsigned int ResultOf(char* appx, xPlat::Lambda lambda)
+{
+    unsigned int result = 0;
+    try
+    {
+        ThrowErrorIfNot(xPlat::Error::InvalidParameter, (appx != nullptr), "Invalid parameters");
+        lambda();
+    }
+    catch (xPlat::Exception& e)
+    {
+        result = e.Code();
+    }
+
+    return result;
+}
+
+XPLATAPPX_API HRESULT STDMETHODCALLTYPE UnpackAppx(
+    APPX_PACKUNPACK_OPTION packUnpackOptions,
+    APPX_VALIDATION_OPTION validationOption,
+    char* utf8SourcePackage,
+    char* utf8Destination)
+{
+    return xPlat::ResultOf([&]() {
+        // TODO: what if source and destination are something OTHER than a file paths?
+        ThrowErrorIfNot(xPlat::Error::InvalidParameter, 
+            (utf8SourcePackage != nullptr && utf8Destination != nullptr), 
+            "Invalid parameters"
+        );
+
+        xPlat::ComPtr<IStream> stream;
+        ThrowHrIfFailed(CreateStreamOnFile(utf8SourcePackage, true, &stream.get()));
+        xPlat::AppxPackageObject appx(validationOption, std::make_unique<xPlat::ZipObject>(stream));
+
+        xPlat::DirectoryObject to(utf8Destination);
+        appx.Unpack(packUnpackOptions, to);
+    });
+}
+
+XPLATAPPX_API HRESULT STDMETHODCALLTYPE PackAppx(
+    APPX_PACKUNPACK_OPTION packUnpackOptions,
+    APPX_VALIDATION_OPTION validationOption,
+    char* utf8FolderToPack,
+    char* utf8CertificatePath,
+    char* utf8Destination)
+{
+    return xPlat::ResultOf([&]() {
+        // TODO: what if source and destination are something OTHER than a file paths?
+        ThrowErrorIfNot(xPlat::Error::InvalidParameter,
+            (utf8FolderToPack != nullptr && utf8Destination != nullptr && utf8CertificatePath != nullptr), 
+            "Invalid parameters"
+        );
+
+        xPlat::ComPtr<IStream> stream;
+        ThrowHrIfFailed(CreateStreamOnFile(utf8Destination, false, &stream.get()));
+        xPlat::AppxPackageObject appx(validationOption, std::move(std::make_unique<xPlat::ZipObject>(std::move(stream))));
+
+        xPlat::DirectoryObject from(utf8FolderToPack);
+        appx.Pack(packUnpackOptions, utf8CertificatePath, from);
+        appx.CommitChanges();
+    });
+}
+
+XPLATAPPX_API unsigned int XPLATAPPX_CONVENTION ValidateAppxSignature(char* appx)
+{
+    return ResultOf(appx, [&]() {
+        auto rawFile = std::make_unique<xPlat::FileStream>(appx, xPlat::FileStream::Mode::READ);
+
+        {
+            xPlat::ZipObject zip(std::move(rawFile));
+            auto p7xStream = zip.GetFile("AppxSignature.p7x");
+            std::vector<std::uint8_t> buffer(sizeof(_BLOBHEADER));
+
+            std::uint8_t* start = buffer.data();
+            std::size_t cbRead = p7xStream->Read(start, start + buffer.size());
+            _BLOBHEADER *pblob = reinterpret_cast<_BLOBHEADER*>(buffer.data());
+
+            ThrowErrorIfNot(xPlat::Error::AppxSignatureInvalid, (cbRead > sizeof(_BLOBHEADER) && pblob->headerId == SIGNATURE_ID), "Invalid signature");
+
+            //auto rangeStream = std::make_unique<xPlat::RangeStream>(p7xStream, sizeof(P7xFileId), cbStream - sizeof(P7xFileId));
+            //auto tempStream = std::make_unique<xPlat::FileStream>("e:\\temp\\temp.p7x", xPlat::FileStream::WRITE);
+            //rangeStream->CopyTo(tempStream.get());
+            //tempStream->Close();
+        }
+    });
+}
+}
+
+XPLATAPPX_API HRESULT STDMETHODCALLTYPE CreateStreamOnFile(
+    char* utf8File,
+    bool forRead,
+    IStream** stream)
+{
+    return xPlat::ResultOf([&]() {
+        auto file = std::make_unique<xPlat::FileStream>(utf8File, forRead ? xPlat::FileStream::Mode::READ : xPlat::FileStream::Mode::WRITE_UPDATE);
+        UuidOfImpl<IStream> uuid;
+        return file->QueryInterface(uuid.iid, stream);
+    });
+}
+
+XPLATAPPX_API HRESULT STDMETHODCALLTYPE CoCreateAppxFactory(
+    COTASKMEMALLOC* memalloc,
+    COTASKMEMFREE* memfree,
+    APPX_VALIDATION_OPTION validationOption,
+    IAppxFactory** appxFactory)
+{
+    return xPlat::ResultOf([&]() {
+        auto factory = std::make_unique<AppxFactory>(memalloc, memfree);
+        UuidOfImpl<IAppxFactory> uuid;
+        return factory->QueryInterface(uuid.iid, appxFactory);
+    });
+}
+
+// Call specific for Windows. Default to call CoTaskMemAlloc and CoTaskMemFree
+XPLATAPPX_API HRESULT STDMETHODCALLTYPE CoCreateAppxFactory(
+    APPX_VALIDATION_OPTION validationOption,
+    IAppxFactory** appxFactory)
+{
+    #ifdef WIN32
+        return CoCreateAppxFactory(CoTaskMemAlloc, CoTaskMemFree, validationOption, appxFactory);
+    #else
+        return CoCreateAppxFactory(new, delete[], validationOption, AppxFactory);
+    #endif
+}    